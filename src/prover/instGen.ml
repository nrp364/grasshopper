open Util
open Grass
open GrassUtil
open Axioms

module TermListSet = Set.Make(struct
    type t = term list
    let compare = compare
  end)

module EGraph = Map.Make(struct
    type t = term * symbol
    let compare = compare
  end)
  
let choose_rep_terms classes =
  let find_rep cl = 
    try List.find (function App (_, [], _) -> true | _ -> false) cl
    with Not_found -> List.hd cl
  in
  let reps, rep_map =
    List.fold_left (fun (reps, rep_map) cl ->
      let cl_rep : term = find_rep cl in
      (TermSet.add cl_rep reps, 
       List.fold_left (fun rep_map t -> TermMap.add t cl_rep rep_map) rep_map cl))
      (TermSet.empty, TermMap.empty) classes
  in
  let egraph = 
    List.fold_left (fun egraph -> 
      function
        | App (sym, ts, _) as t -> 
            begin
              try
                let t_rep = TermMap.find t rep_map in
                let ts_reps =
                  List.map (fun t -> TermMap.find t rep_map) ts
                in
                let other_ts_reps =
                  try EGraph.find (t_rep, sym) egraph
                  with Not_found -> TermListSet.empty
                in
                EGraph.add (t_rep, sym) (TermListSet.add ts_reps other_ts_reps) egraph
              with Not_found ->
                egraph
            end
        | _ -> egraph)
      EGraph.empty (List.concat classes)
  in reps, egraph

let filter_term filters t sm = 
  List.for_all
    (fun f -> match f with
    | FilterNotNull ->
        (match t with
        | App (Null, [], _) -> false
        | _ -> true)
    | FilterSymbolNotOccurs sym ->
        let rec not_occurs = function
          | App (EntPnt, _, _) -> sym <> EntPnt
          | App (sym1, _, _) when sym1 = sym -> false
          | App (_, ts, _) -> List.for_all not_occurs ts
          | _ -> true
        in not_occurs t
    | FilterReadNotOccurs (name, (arg_srts, res_srt)) ->
        let rec not_occurs = function
          | App (EntPnt, _, _) -> true
          | App (Read, (App (FreeSym (name1, _), arg_ts, res_srt1) :: _ as ts), _) ->
              let ok =
                try
                  name1 <> name ||
                  res_srt1 <> res_srt ||
                  List.fold_left2 (fun acc t1 srt -> acc || sort_of t1 <> srt) false arg_ts arg_srts
                with Invalid_argument _ -> true
              in ok && List.for_all not_occurs ts
          | App (_, ts, _) -> List.for_all not_occurs ts
          | _ -> true
        in not_occurs t
    | FilterGeneric fn -> fn sm t
    )
    filters

    
let ematch filters t rep_terms egraph subst_maps =
  let rec ematches ts1 ts2s subst_maps =
    TermListSet.fold 
      (fun ts2 out_subst_maps ->
        try 
          let out_subst_maps1 =
            List.fold_left2 
              (fun subst_maps1 t1 t2 -> 
                match subst_maps with 
                | [] -> []
                | _ -> ematch t1 t2 subst_maps1)
              subst_maps ts1 ts2
          in 
          List.rev_append out_subst_maps1 out_subst_maps
        with Invalid_argument _ -> out_subst_maps)
      ts2s []
  and ematch t1 t2 subst_maps =
    (*print_endline ("matching " ^ string_of_term t1 ^ " with " ^ string_of_term t2);*)
    match t1 with 
    | App (sym1, ts1, srt1) when srt1 = sort_of t2 ->
        begin
          try
            let ts2s = EGraph.find (t2, sym1) egraph in
            ematches ts1 ts2s subst_maps
          with Not_found -> 
            (*print_endline "fail 1";*)
            []
        end
    | Var (x, srt1) when srt1 = sort_of t2 ->
        List.fold_left 
          (fun out_subst_maps sm ->
            if IdMap.mem x sm then
              if IdMap.find x sm = t2 
              then sm :: out_subst_maps
              else out_subst_maps
            else IdMap.add x t2 sm :: out_subst_maps)
          [] subst_maps
    | _ ->
        (*print_string (string_of_sort (sort_of t1) ^ " " ^ string_of_sort (sort_of t2) ^ " fail 2");*)
        []
  in
  let terms = 
    TermSet.fold 
      (fun t terms -> TermListSet.add [t] terms) 
      rep_terms TermListSet.empty 
  in
  let subst_maps1 = ematches [t] terms subst_maps in
  List.filter (fun sm -> filter_term filters (subst_term sm t) sm) subst_maps1 

let generate_terms generators ground_terms =
  let rec add_terms new_terms t =
    if TermSet.mem t new_terms then new_terms else
    match t with
    | App (sym, ts, _) ->
        List.fold_left add_terms (TermSet.add t new_terms) ts
    | Var _ -> failwith ("InstGen.generate_terms: ground term expected, found "  ^ (string_of_term t))
  in
  let new_terms =
    TermSet.fold (fun t acc -> add_terms acc t)
      ground_terms TermSet.empty
  in
  let find_matches candidates t1 sm =
    let rec mt sm t1 t2 =
      match t1, t2 with 
      | App (sym1, ts1, srt1), App (sym2, ts2, srt2) 
        when sym1 = sym2 && srt1 = srt2 ->
          List.fold_left2 (fun sm_opt t1 t2 -> 
            match sm_opt with 
            | None -> None
            | Some sm -> mt sm t1 t2)
            (Some sm) ts1 ts2
      | Var (x, srt1), t2 when srt1 = sort_of t2 ->
          if IdMap.mem x sm then
            if IdMap.find x sm = t2 then Some sm
            else None
          else Some (IdMap.add x t2 sm)
      | _, _ -> None
    in
    TermSet.fold (fun t2 subst_maps ->
      match mt sm t1 t2 with
      | None -> subst_maps
      | Some sm -> (t2, sm) :: subst_maps)
      candidates []
  in
  let rec generate new_terms old_terms = function
    | (guards, gen_terms) :: generators1 ->
        (*
        print_endline "======";
        List.iter (fun t -> print_endline ("  generator: " ^ string_of_term t)) gen_terms;
        *)
        let subst_maps =
          List.fold_left (fun subst_maps -> function Match (t, filters) -> 
            (*
            print_endline ("  matching " ^ (string_of_term t));
            List.iter (fun f -> print_endline ("    subject to " ^ (string_of_filter f))) fiters;
            *)
            let new_subst_maps =
              List.fold_left 
                (fun new_subst_maps sm ->
                  let matches = find_matches new_terms (subst_term sm t) sm in
                  Util.filter_rev_map 
                    (fun (t_matched, sm) ->
                      let res = filter_term filters t_matched sm in
                      (*
                      if res then print_endline ("  Y " ^ string_of_term t_matched)
                      else print_endline ("  x " ^ string_of_term t_matched);
                      *)
                      res )
                    (fun (t_matched, sm) -> 
                      sm) matches @ new_subst_maps
                ) [] subst_maps 
            in
            new_subst_maps)
            [IdMap.empty] guards
        in
        let new_terms1 =
          List.fold_left
            (fun acc sm ->
              List.fold_left
                (fun acc gen_term ->
                  let t = subst_term sm gen_term in
                  (*let _ = print_endline ("  Adding generated term " ^ string_of_term t) in*)
                  add_terms acc t)
                acc gen_terms
            )
            new_terms subst_maps
        in
        generate new_terms1 old_terms generators1
    | [] -> 
        if new_terms <> old_terms 
        then 
          generate new_terms new_terms generators
        else new_terms
  in
  generate new_terms ground_terms generators


let generate_instances useLocalInst axioms rep_terms egraph = 
  (* *)
  let epr_axioms, axioms = 
    List.partition 
      (fun f -> useLocalInst && IdSrtSet.is_empty (vars_in_fun_terms f)) 
      axioms
  in
  (*print_endline "EPR:";
    List.iter print_endline (List.map string_of_form epr_axioms);*)
  (*let _ = print_endline "Candidate axioms for instantiation:" in
    let _ = print_forms stdout axioms in*)
  let instantiate acc f =
    let fvars0 = sorted_free_vars f in
    let fvars =
      if useLocalInst 
      then IdSrtSet.inter fvars0 (vars_in_fun_terms f)
      else fvars0
    in
    (* filter out stratified variables *)
    let fvars, strat_vars =
      let merge_map k a b = match (a,b) with
        | (Some a, Some b) -> Some (a @ b)
        | (Some c, None) | (None, Some c) -> Some c
        | (None, None) -> None 
      in
      let rec gen_tpe acc t = match t with
      | App (_, ts, srt) ->
          List.fold_left
            (IdMap.merge merge_map)
            IdMap.empty
            (List.map (gen_tpe (srt :: acc)) ts)
      | Var (id, _) -> IdMap.add id acc IdMap.empty
      in
      let gen_map =
        TermSet.fold
          (fun t acc -> IdMap.merge merge_map (gen_tpe [] t) acc)
          (fun_terms_with_vars f)
          IdMap.empty
      in
        if !Config.stratify && useLocalInst then
          IdSrtSet.partition
            (fun (id, srt) ->
              try
                let generating = IdMap.find id gen_map in
                  not (List.for_all (TypeStrat.is_stratified srt) generating)
              with Not_found ->
                begin
                  Debug.warn (fun () -> "BUG in stratification: " ^ (string_of_ident id) ^ "\n");
                  true
                end
            )
            fvars
        else fvars, IdSrtSet.empty
    in
    let strat_var_ids = IdSrtSet.fold (fun (id, _) acc -> IdSet.add id acc) strat_vars IdSet.empty in 
    (* collect all terms in which free variables appear below function symbols *)
    let fun_terms, fun_vars, strat_terms = 
      if not useLocalInst then TermSet.empty, IdSet.empty, TermSet.empty else
      let rec tt (fun_terms, fun_vars, strat_terms) t =
        match t with
        | App (sym, _ :: _, srt) when srt <> Bool ->
            let tvs = fv_term t in
            if IdSet.is_empty tvs then
              fun_terms, fun_vars, strat_terms
            else if IdSet.is_empty (IdSet.inter strat_var_ids tvs)
            then TermSet.add t fun_terms, IdSet.union tvs fun_vars, strat_terms
            else fun_terms, fun_vars, TermSet.add t strat_terms
        | App (_, ts, _) ->
            List.fold_left tt (fun_terms, fun_vars, strat_terms) ts
        | _ -> fun_terms, fun_vars, strat_terms
      in fold_terms tt (TermSet.empty, IdSet.empty, TermSet.empty) f
    in
    let unmatched_vars =
      IdSrtSet.fold (fun (id, _) acc ->
        if IdSet.mem id fun_vars then acc
        else IdSet.add id acc) fvars IdSet.empty
    in
    let fun_terms, fun_vars =
      TermSet.fold (fun t (fun_terms, fun_vars) ->
        let vs = fv_term t in
        if IdSet.is_empty (IdSet.inter unmatched_vars vs)
        then fun_terms, fun_vars
        else TermSet.add t fun_terms, IdSet.union vs fun_vars)
        strat_terms (fun_terms, fun_vars)
    in
    let strat_vars1 =
      IdSrtSet.filter (fun (id, _) -> not (IdSet.mem id fun_vars)) strat_vars
    in
    (* extract patterns separately to obtain auxilary filters *)
    let patterns = extract_patterns f in
    let fun_terms_with_filters =
      TermSet.fold (fun t acc ->
        try (t, List.assoc t patterns) :: acc
        with Not_found -> (t, []) :: acc)
        fun_terms []
    in
    let fun_terms_with_filters =
      List.sort (fun (t1, _) (t2, _) ->
        - (compare
             (IdSet.cardinal (fv_term t1))
             (IdSet.cardinal (fv_term t2))))
        fun_terms_with_filters
    in
    (* close the strat_vars so they are not instantiated *)
    let f = mk_forall (IdSrtSet.elements strat_vars1) f in
    (* generate substitution maps *)
    let subst_maps () =
      (* generate substitution maps for variables that appear below function symbols *)
      let proto_subst_maps =
        List.fold_left
          (fun subst_maps (t, fs) ->
            (*print_endline ("Matching term " ^ string_of_term t);*)
            let subst_maps1 = ematch fs t rep_terms egraph subst_maps in
            (*List.iter print_subst_map subst_maps1;*)
            subst_maps1
          )
          [IdMap.empty] fun_terms_with_filters 
      in
      (* complete substitution maps for remaining variables *)
      IdSrtSet.fold 
        (fun (v, srt) subst_maps -> 
          if IdSet.mem v fun_vars
          then subst_maps
          else ematch [] (Var (v, srt)) rep_terms egraph subst_maps)
        fvars proto_subst_maps         
    in
    let subst_maps = (*measure*) subst_maps () in
<<<<<<< HEAD
    (*let _ = match f with
    | Binder (_, _, _, [Comment _ (*"entry-point1"*)]) ->
        begin
          print_endline "Axiom:";
          print_forms stdout [f];
          print_endline "fun_terms:";
          TermSet.iter (fun t -> print_term stdout t; print_string ", ") fun_terms;
          print_endline "\nfvars: ";
          IdSrtSet.iter (fun (id, _) -> Printf.printf "%s, " (string_of_ident id)) fvars;
          print_endline "\nrep_terms:";
          TermSet.iter (fun t -> print_term stdout t; print_newline ()) terms;
          print_endline "\nground_terms:";
          TermSet.iter (fun t -> print_term stdout t; print_newline ()) ground_terms;
          print_endline "\nsubst_maps:";
          List.iter print_subst_map subst_maps
        end
    | _ -> ()
       in*)
=======
    let _ = if Debug.is_debug 1 then
      begin
        print_endline "--------------------";
        print_endline (string_of_form f);
        print_string "all vars: ";
        print_endline (String.concat ", " (List.map string_of_ident (List.map fst (IdSrtSet.elements fvars0))));
        print_string "strat vars: ";
        print_endline (String.concat ", " (List.map string_of_ident (List.map fst (IdSrtSet.elements strat_vars1))));
        print_string "unmatched vars: ";
        print_endline (String.concat ", " (List.map string_of_ident (IdSet.elements unmatched_vars)));
        print_string "inst vars: ";
        print_endline (String.concat ", " (List.map string_of_ident (IdSet.elements fun_vars)));
        print_string "fun terms: ";
        print_endline (String.concat ", " (List.map string_of_term (List.map fst fun_terms_with_filters)));
        Printf.printf "# of insts: %d\n" (List.length subst_maps);
        print_endline "subst_maps:";
        List.iter print_subst_map subst_maps;
        print_endline "--------------------"
      end
    in
>>>>>>> 2af33129
    (* generate instances of axiom *)
    List.fold_left
      (fun acc subst_map -> (subst subst_map f) :: acc) acc subst_maps
  in
  List.fold_left instantiate epr_axioms axioms
  
let instantiate_with_terms ?(force=false) local axioms classes =
    if !Config.instantiate || force then
      (* remove theory atoms from congruence classes *)
      let filter_term t =
        sort_of t <> Bool ||
        Opt.get_or_else false (Opt.map (((=) Frame) ||| is_free_symbol) (symbol_of t))
      in
      let classes =
        let classes2 = List.map (List.filter filter_term) classes in
        List.filter (fun x -> x <> []) classes2
      in
      let _ = 
        if Debug.is_debug 1 then
          ignore
            (List.fold_left (fun num cl ->
              print_endline ("Class " ^ string_of_int num ^ ": " ^ (string_of_sort (sort_of (List.hd cl))));
              List.iter (fun t -> print_endline ("    " ^ (string_of_term t))) cl; 
              print_newline ();
              num + 1) 1 classes)
      in
      (* choose representatives for instantiation *)
      let reps_f, egraph = choose_rep_terms classes in
      generate_instances local axioms reps_f egraph
        else
          axioms
            <|MERGE_RESOLUTION|>--- conflicted
+++ resolved
@@ -344,26 +344,6 @@
         fvars proto_subst_maps         
     in
     let subst_maps = (*measure*) subst_maps () in
-<<<<<<< HEAD
-    (*let _ = match f with
-    | Binder (_, _, _, [Comment _ (*"entry-point1"*)]) ->
-        begin
-          print_endline "Axiom:";
-          print_forms stdout [f];
-          print_endline "fun_terms:";
-          TermSet.iter (fun t -> print_term stdout t; print_string ", ") fun_terms;
-          print_endline "\nfvars: ";
-          IdSrtSet.iter (fun (id, _) -> Printf.printf "%s, " (string_of_ident id)) fvars;
-          print_endline "\nrep_terms:";
-          TermSet.iter (fun t -> print_term stdout t; print_newline ()) terms;
-          print_endline "\nground_terms:";
-          TermSet.iter (fun t -> print_term stdout t; print_newline ()) ground_terms;
-          print_endline "\nsubst_maps:";
-          List.iter print_subst_map subst_maps
-        end
-    | _ -> ()
-       in*)
-=======
     let _ = if Debug.is_debug 1 then
       begin
         print_endline "--------------------";
@@ -384,7 +364,6 @@
         print_endline "--------------------"
       end
     in
->>>>>>> 2af33129
     (* generate instances of axiom *)
     List.fold_left
       (fun acc subst_map -> (subst subst_map f) :: acc) acc subst_maps
