open Util
open Grass
open GrassUtil
open Axioms

module TermListSet = Set.Make(struct
    type t = term list
    let compare = compare
  end)

module EGraph = Map.Make(struct
    type t = term * symbol
    let compare = compare
  end)
  
let choose_rep_terms classes =
  let find_rep cl = 
    try List.find (function App (_, [], _) -> true | _ -> false) cl
    with Not_found -> List.hd cl
  in
  let reps, rep_map =
    List.fold_left (fun (reps, rep_map) cl ->
      let cl_rep : term = find_rep cl in
      (TermSet.add cl_rep reps, 
       List.fold_left (fun rep_map t -> TermMap.add t cl_rep rep_map) rep_map cl))
      (TermSet.empty, TermMap.empty) classes
  in
  let egraph = 
    List.fold_left (fun egraph -> 
      function
        | App (sym, ts, _) as t -> 
            begin
              try
                let t_rep = TermMap.find t rep_map in
                let ts_reps =
                  List.map (fun t -> TermMap.find t rep_map) ts
                in
                let other_ts_reps =
                  try EGraph.find (t_rep, sym) egraph
                  with Not_found -> TermListSet.empty
                in
                EGraph.add (t_rep, sym) (TermListSet.add ts_reps other_ts_reps) egraph
              with Not_found ->
                egraph
            end
        | _ -> egraph)
      EGraph.empty (List.concat classes)
  in reps, egraph

let filter_term filters t sm = 
    List.for_all
      (fun f -> match f with
      | FilterSymbolNotOccurs sym ->
          let rec not_occurs = function
            | App (EntPnt, _, _) -> sym <> EntPnt
            | App (sym1, _, _) when sym1 = sym -> false
            | App (_, ts, _) -> List.for_all not_occurs ts
            | _ -> true
            in not_occurs t
      | FilterReadNotOccurs (name, (arg_srts, res_srt)) ->
          let rec not_occurs = function
            | App (EntPnt, _, _) -> true
            | App (Read, (App (FreeSym (name1, _), arg_ts, res_srt1) :: _ as ts), _) ->
                let ok =
                  try
                    name1 <> name ||
                    res_srt1 <> res_srt ||
                    List.fold_left2 (fun acc t1 srt -> acc || sort_of t1 <> srt) false arg_ts arg_srts 
                  with Invalid_argument _ -> true
                in ok && List.for_all not_occurs ts
            | App (_, ts, _) -> List.for_all not_occurs ts
            | _ -> true
          in not_occurs t
      | FilterGeneric fn -> fn sm t
      )
    filters

    
let ematch filters t rep_terms egraph subst_maps =
  let rec ematches ts1 ts2s subst_maps =
    TermListSet.fold 
      (fun ts2 out_subst_maps ->
        try 
          let out_subst_maps1 =
            List.fold_left2 
              (fun subst_maps1 t1 t2 -> 
                match subst_maps with 
                | [] -> []
                | _ -> ematch t1 t2 subst_maps1)
              subst_maps ts1 ts2
          in 
          List.rev_append out_subst_maps1 out_subst_maps
        with Invalid_argument _ -> out_subst_maps)
      ts2s []
  and ematch t1 t2 subst_maps =
    match t1 with 
    | App (sym1, ts1, srt1) when srt1 = sort_of t2 ->
        begin
          try
            let ts2s = EGraph.find (t2, sym1) egraph in
            ematches ts1 ts2s subst_maps
          with Not_found ->
            []
        end
    | Var (x, srt1) when srt1 = sort_of t2 ->
        List.fold_left 
          (fun out_subst_maps sm ->
            if IdMap.mem x sm then
              if IdMap.find x sm = t2 
              then sm :: out_subst_maps
              else out_subst_maps
            else IdMap.add x t2 sm :: out_subst_maps)
          [] subst_maps
    | _ ->
        []
  in
  let terms = 
    TermSet.fold 
      (fun t terms -> TermListSet.add [t] terms) 
      rep_terms TermListSet.empty 
  in
  let subst_maps1 = ematches [t] terms subst_maps in
  List.filter (fun sm -> filter_term filters (subst_term sm t) sm) subst_maps1 

let generate_terms generators ground_terms =
  let rec add_terms new_terms t =
    if TermSet.mem t new_terms then new_terms else
    match t with
    | App (sym, ts, _) ->
        List.fold_left add_terms (TermSet.add t new_terms) ts
    | Var _ -> failwith ("InstGen.generate_terms: ground term expected, found "  ^ (string_of_term t))
  in
  let new_terms =
    TermSet.fold (fun t acc -> add_terms acc t)
      ground_terms TermSet.empty
  in
  let find_matches candidates t1 sm =
    let rec mt sm t1 t2 =
      match t1, t2 with 
      | App (sym1, ts1, srt1), App (sym2, ts2, srt2) 
        when sym1 = sym2 && srt1 = srt2 ->
          List.fold_left2 (fun sm_opt t1 t2 -> 
            match sm_opt with 
            | None -> None
            | Some sm -> mt sm t1 t2)
            (Some sm) ts1 ts2
      | Var (x, srt1), t2 when srt1 = sort_of t2 ->
          if IdMap.mem x sm then
            if IdMap.find x sm = t2 then Some sm
            else None
          else Some (IdMap.add x t2 sm)
      | _, _ -> None
    in
    TermSet.fold (fun t2 subst_maps ->
      match mt sm t1 t2 with
      | None -> subst_maps
      | Some sm -> (t2, sm) :: subst_maps)
      candidates []
  in
  let rec generate new_terms old_terms = function
    | (guards, gen_terms) :: generators1 ->
        (*
        print_endline "======";
        List.iter (fun t -> print_endline ("  generator: " ^ string_of_term t)) gen_terms;
        *)
        let subst_maps =
          List.fold_left (fun subst_maps -> function Match (t, filters) -> 
            (*
            print_endline ("  matching " ^ (string_of_term t));
            List.iter (fun f -> print_endline ("    subject to " ^ (string_of_filter f))) fiters;
            *)
            let new_subst_maps =
              List.fold_left 
                (fun new_subst_maps sm ->
                  let matches = find_matches new_terms (subst_term sm t) sm in
                  Util.filter_rev_map 
                    (fun (t_matched, sm) ->
                      let res = filter_term filters t_matched sm in
                      (*
                      if res then print_endline ("  Y " ^ string_of_term t_matched)
                      else print_endline ("  x " ^ string_of_term t_matched);
                      *)
                      res )
                    (fun (t_matched, sm) -> 
                      sm) matches @ new_subst_maps
                ) [] subst_maps 
            in
            new_subst_maps)
            [IdMap.empty] guards
        in
        let new_terms1 =
          List.fold_left
            (fun acc sm ->
              List.fold_left
                (fun acc gen_term ->
                  let t = subst_term sm gen_term in
                  (*let _ = print_endline ("  Adding generated term " ^ string_of_term t) in*)
                  add_terms acc t)
                acc gen_terms
            )
            new_terms subst_maps
        in
        generate new_terms1 old_terms generators1
    | [] -> 
        if new_terms <> old_terms 
        then 
          generate new_terms new_terms generators
        else new_terms
  in
  generate new_terms ground_terms generators


let generate_instances useLocalInst axioms rep_terms egraph = 
  (* *)
  let epr_axioms, axioms = 
    List.partition 
      (fun f -> useLocalInst && IdSrtSet.is_empty (vars_in_fun_terms f)) 
      axioms
  in
  (*print_endline "EPR:";
    List.iter print_endline (List.map string_of_form epr_axioms);*)
  (*let _ = print_endline "Candidate axioms for instantiation:" in
    let _ = print_forms stdout axioms in*)
  let instantiate acc f =
    let fvars0 = sorted_free_vars f in
    let fvars =
      if useLocalInst 
      then IdSrtSet.inter fvars0 (vars_in_fun_terms f)
      else fvars0
    in
    (* filter out stratified variables *)
    let fvars, strat_vars =
      let merge_map k a b = match (a,b) with
        | (Some a, Some b) -> Some (a @ b)
        | (Some c, None) | (None, Some c) -> Some c
        | (None, None) -> None 
      in
      let rec gen_tpe acc t = match t with
      | App (_, ts, srt) ->
          List.fold_left
            (IdMap.merge merge_map)
            IdMap.empty
            (List.map (gen_tpe (srt :: acc)) ts)
      | Var (id, _) -> IdMap.add id acc IdMap.empty
      in
      let gen_map =
        TermSet.fold
          (fun t acc -> IdMap.merge merge_map (gen_tpe [] t) acc)
          (fun_terms_with_vars f)
          IdMap.empty
      in
        if !Config.stratify && useLocalInst then
          IdSrtSet.partition
            (fun (id, srt) ->
              try
                let generating = IdMap.find id gen_map in
                  not (List.for_all (TypeStrat.is_stratified srt) generating)
              with Not_found ->
                begin
                  Debug.warn (fun () -> "BUG in stratification: " ^ (string_of_ident id) ^ "\n");
                  true
                end
            )
            fvars
        else fvars, IdSrtSet.empty
    in
    let strat_var_ids = IdSrtSet.fold (fun (id, _) acc -> IdSet.add id acc) strat_vars IdSet.empty in 
    (* collect all terms in which free variables appear below function symbols *)
    let fun_terms, fun_vars, strat_terms = 
      if not useLocalInst then TermSet.empty, IdSet.empty, TermSet.empty else
      let rec tt (fun_terms, fun_vars, strat_terms) t =
        match t with
        | App (sym, _ :: _, srt) when srt <> Bool ->
            let tvs = fv_term t in
            if IdSet.is_empty tvs then
              fun_terms, fun_vars, strat_terms
            else if IdSet.is_empty (IdSet.inter strat_var_ids tvs)
            then TermSet.add t fun_terms, IdSet.union tvs fun_vars, strat_terms
            else fun_terms, fun_vars, TermSet.add t strat_terms
        | App (_, ts, _) ->
            List.fold_left tt (fun_terms, fun_vars, strat_terms) ts
        | _ -> fun_terms, fun_vars, strat_terms
      in fold_terms tt (TermSet.empty, IdSet.empty, TermSet.empty) f
    in
    let unmatched_vars =
      IdSrtSet.fold (fun (id, _) acc ->
        if IdSet.mem id fun_vars then acc
        else IdSet.add id acc) fvars IdSet.empty
    in
    let fun_terms, fun_vars =
      TermSet.fold (fun t (fun_terms, fun_vars) ->
        let vs = fv_term t in
        if IdSet.is_empty (IdSet.inter unmatched_vars vs)
        then fun_terms, fun_vars
        else TermSet.add t fun_terms, IdSet.union vs fun_vars)
        strat_terms (fun_terms, fun_vars)
    in
    let strat_vars1 =
      IdSrtSet.filter (fun (id, _) -> not (IdSet.mem id fun_vars)) strat_vars
    in
    (* extract patterns separately to obtain auxilary filters *)
    let patterns = extract_patterns f in
    let fun_terms_with_filters =
      TermSet.fold (fun t acc ->
        try (t, List.assoc t patterns) :: acc
        with Not_found -> (t, []) :: acc)
        fun_terms []
    in
    (* close the strat_vars so they are not instantiated *)
    let f = mk_forall (IdSrtSet.elements strat_vars1) f in
    (* generate substitution maps *)
    let subst_maps () =
      (* generate substitution maps for variables that appear below function symbols *)
      let proto_subst_maps =
        List.fold_left
          (fun subst_maps (t, fs) ->
            ematch fs t rep_terms egraph subst_maps)
          [IdMap.empty] fun_terms_with_filters 
      in
      (* complete substitution maps for remaining variables *)
      IdSrtSet.fold 
        (fun (v, srt) subst_maps -> 
          if IdSet.mem v fun_vars
          then subst_maps
          else ematch [] (Var (v, srt)) rep_terms egraph subst_maps)
        fvars proto_subst_maps         
    in
    let subst_maps = (*measure*) subst_maps () in
    let _ = if Debug.is_debug 1 then
      begin
        print_endline "--------------------";
        print_endline (string_of_form f);
        print_string "all vars: ";
        print_endline (String.concat ", " (List.map string_of_ident (List.map fst (IdSrtSet.elements fvars0))));
        print_string "strat vars: ";
        print_endline (String.concat ", " (List.map string_of_ident (List.map fst (IdSrtSet.elements strat_vars1))));
        print_string "unmatched vars: ";
        print_endline (String.concat ", " (List.map string_of_ident (IdSet.elements unmatched_vars)));
        print_string "inst vars: ";
        print_endline (String.concat ", " (List.map string_of_ident (IdSet.elements fun_vars)));
        print_string "fun terms: ";
        print_endline (String.concat ", " (List.map string_of_term (List.map fst fun_terms_with_filters)));
        print_endline "subst_maps:";
        List.iter print_subst_map subst_maps;
        print_endline "--------------------"
      end
    in
    (* generate instances of axiom *)
    List.fold_left (fun acc subst_map -> (*Axioms.mk_axiom2*) (subst subst_map f) :: acc) acc subst_maps
  in
  List.fold_left instantiate epr_axioms axioms
  
let instantiate_with_terms ?(force=false) local axioms classes =
    if !Config.instantiate || force then
      (* remove theory atoms from congruence classes *)
      let filter_term t =
        sort_of t <> Bool ||
        Opt.get_or_else false (Opt.map is_free_symbol (symbol_of t))
      in
      let classes =
<<<<<<< HEAD
        List.filter
          (function t :: _ ->
            sort_of t <> Bool ||
            Opt.get_or_else false (Opt.map(((=) Frame) ||| is_free_symbol) (symbol_of t)) | _ -> false) classes in
=======
        let classes2 = List.map (List.filter filter_term) classes in
        List.filter (fun x -> x <> []) classes2
      in
>>>>>>> 58866d71
      let _ = 
        if Debug.is_debug 1 then
          ignore
            (List.fold_left (fun num cl ->
              print_string ("Class " ^ string_of_int num ^ ": ");
              List.iter (fun t -> print_string (string_of_term t ^ ", ")) cl; 
              print_newline ();
              num + 1) 1 classes)
      in
      (* choose representatives for instantiation *)
      let reps_f, egraph = choose_rep_terms classes in
      let instances_f = generate_instances local axioms reps_f egraph in
      instances_f
    else
      axioms
<|MERGE_RESOLUTION|>--- conflicted
+++ resolved
@@ -355,19 +355,12 @@
       (* remove theory atoms from congruence classes *)
       let filter_term t =
         sort_of t <> Bool ||
-        Opt.get_or_else false (Opt.map is_free_symbol (symbol_of t))
+        Opt.get_or_else false (Opt.map (((=) Frame) ||| is_free_symbol) (symbol_of t))
       in
       let classes =
-<<<<<<< HEAD
-        List.filter
-          (function t :: _ ->
-            sort_of t <> Bool ||
-            Opt.get_or_else false (Opt.map(((=) Frame) ||| is_free_symbol) (symbol_of t)) | _ -> false) classes in
-=======
         let classes2 = List.map (List.filter filter_term) classes in
         List.filter (fun x -> x <> []) classes2
       in
->>>>>>> 58866d71
       let _ = 
         if Debug.is_debug 1 then
           ignore
