--- conflicted
+++ resolved
@@ -289,8 +289,7 @@
     | _ -> k, result, fs_asserted, fs_inst, gts_inst, classes
     in List.fold_left dr (1, None, FormSet.empty, fs1, gts1, classes) rounds
   in
-<<<<<<< HEAD
-  let _, result, fs_asserted, fs_inst, _, _ = do_rounds [round1; round2(*; round3*)] in
+  let _, result, fs_asserted, fs_inst, _, _ = do_rounds [round1; round2] in
   (match result with
   | Some true | None ->
     Debug.debugl 1 (fun () ->
@@ -298,9 +297,6 @@
       ^ ((FormSet.elements fs_asserted)
           |> smk_and |> string_of_form) ^ "\n\n")
   | Some false -> ());
-=======
-  let _, result, _, fs_inst, _, _ = do_rounds [round1; round2] in
->>>>>>> 92c91632
   result, session, fs_inst
 
 
