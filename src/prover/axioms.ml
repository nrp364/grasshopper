(** {5 Axiomatization of GRASS theory } *)

open Grass
open GrassUtil
open Config

(* {6 Variable and short-hand declarations} *)
  
let mk_loc_var name = 
  let id = fresh_ident name in
  fun struct_srt -> id, Loc struct_srt

let mk_loc_field_var name =
  let id = fresh_ident name in
  fun struct_srt -> id, loc_field_sort struct_srt

let mk_loc_set_var name =
  let id = fresh_ident name in
  fun struct_srt -> id, Set (Loc struct_srt)
      
let l1 = mk_loc_var "?x"
let l2 = mk_loc_var "?y"
let l3 = mk_loc_var "?z"
let l4 = mk_loc_var "?u"
let l5 = mk_loc_var "?v"
let f1 = mk_loc_field_var "?f"
let f2 = mk_loc_field_var "?g"
let f3 = mk_loc_field_var "?h"
let s1 = mk_loc_set_var "?X"
let s2 = mk_loc_set_var "?Y"
let s3 = mk_loc_set_var "?Z"
let is1 = fresh_ident "?N", Set Int 
let i1 = fresh_ident "?i", Int
let i2 = fresh_ident "?j", Int

let loc1 struct_srt = mk_var (snd (l1 struct_srt)) (fst (l1 struct_srt))
let loc2 struct_srt = mk_var (snd (l2 struct_srt)) (fst (l2 struct_srt))
let loc3 struct_srt = mk_var (snd (l3 struct_srt)) (fst (l3 struct_srt))
let loc4 struct_srt = mk_var (snd (l4 struct_srt)) (fst (l4 struct_srt))
let loc5 struct_srt = mk_var (snd (l5 struct_srt)) (fst (l5 struct_srt))
let fld1 struct_srt = mk_var (snd (f1 struct_srt)) (fst (f1 struct_srt))
let fld2 struct_srt = mk_var (snd (f2 struct_srt)) (fst (f2 struct_srt))
let fld3 struct_srt = mk_var (snd (f3 struct_srt)) (fst (f3 struct_srt))
let set1 struct_srt = mk_var (snd (s1 struct_srt)) (fst (s1 struct_srt))
let set2 struct_srt = mk_var (snd (s2 struct_srt)) (fst (s2 struct_srt))
let set3 struct_srt = mk_var (snd (s3 struct_srt)) (fst (s3 struct_srt))
let intset1 = mk_var (snd is1) (fst is1)
let int1 = mk_var (snd i1) (fst i1)
let int2 = mk_var (snd i2) (fst i2)

let reachwo_Fld f u v w = 
  mk_or [mk_btwn f u v w; mk_and [mk_reach f u v; mk_not (mk_reach f u w)]]
  
let btwn struct_srt = mk_btwn (fld1 struct_srt)
let reach struct_srt = mk_reach (fld1 struct_srt)

(** {6 Utility functions} *)

let mk_axiom ?(gen=[]) name f =
  let bvars = sorted_free_vars f in
  let annots = 
    Name (name, 0) :: 
    List.map (fun (m, g) -> TermGenerator (m, g)) gen 
  in
  mk_forall ~ann:annots (IdSrtSet.elements bvars) f 

let mk_axiom2 f =
  let fvars = sorted_free_vars f in
  let bvars = IdSrtSet.elements fvars in
  mk_forall bvars f 

let extract_axioms fs =
  List.partition (fun f -> IdSet.empty <> fv f) fs

(** {6 Axioms} *)

(** Array read over write axioms *)
let read_write_axioms fld1 =
  let (struct_srt, res_srt) = 
    match sort_of fld1 with
    | Map (Loc sid, srt) -> (sid, srt)
    | _ -> failwith "expected field in read_write_axioms"
  in
  let srt_string = string_of_sort res_srt in
  let d = fresh_ident "?d" in
  let dvar = mk_var res_srt d in
  (*let g = fresh_ident "?g" in
  let g1 = g, Fld res_srt in*)
  let loc1 = loc1 struct_srt in
  let loc2 = loc2 struct_srt in
  let loc3 = loc3 struct_srt in
  let new_fld1 = mk_write fld1 loc1 dvar in
  let f x = mk_read fld1 x in
  let g x = mk_read new_fld1 x in
  let f_upd1 =
    if !Config.instantiate || !Config.smtpatterns
    then mk_or [mk_eq loc2 loc1; mk_neq loc2 loc3; mk_eq (f loc2) (g loc3)]
    else mk_or [mk_eq loc2 loc1; mk_eq (f loc2) (g loc2)]
  in
  let f_upd2 = 
    if !Config.instantiate || !Config.smtpatterns
    then mk_or [mk_neq loc1 loc2; mk_eq (g loc2) dvar]
    else mk_or [mk_eq (g loc1) dvar]
  in
  let generator2 = 
    [Match (new_fld1, [])],
    [g loc1]
  in      
  if not !encode_fields_as_arrays 
  then [mk_axiom ("read_write_" ^ srt_string ^ "_1") f_upd1;
        mk_axiom ~gen:[generator2] ("read_write_" ^ srt_string ^ "_2") f_upd2]
  else []

(** Write axiom for reachability predicates *)
let reach_write_axioms fld1 loc1 loc2 =
  let struct_srt = 
    match sort_of fld1 with
    | Map (Loc s1, Loc s2) ->
      if (s1 = s2) then s1
      else failwith "expected field mapping a struct_srt to the same one in reach_write_axioms"
    | _ -> failwith "expected field in reach_write_axioms"
  in
  let loc3 = loc3 struct_srt in
  let loc4 = loc4 struct_srt in
  let loc5 = loc5 struct_srt in
  let new_fld1 = mk_write fld1 loc1 loc2 in
  let btwn_write =
    let b = mk_btwn fld1 in
    let reachwo u v w = reachwo_Fld fld1 u v w in
    let new_btwn u v w = 
      mk_or [mk_and [b u v w; reachwo u w loc1];
             mk_and [mk_neq loc1 w; reachwo u loc1 w; b u v loc1; reachwo loc2 w loc1];
             mk_and [mk_neq loc1 w; reachwo u loc1 w; b loc2 v w; reachwo loc2 w loc1]]
    in
    smk_and [smk_or [mk_eq loc1 (mk_null struct_srt); mk_not (mk_btwn new_fld1 loc3 loc4 loc5); new_btwn loc3 loc4 loc5];
	     smk_or [mk_eq loc1 (mk_null struct_srt); mk_btwn new_fld1 loc3 loc4 loc5; mk_not (new_btwn loc3 loc4 loc5)]]
  in
  if !with_reach_axioms 
  then [mk_axiom "btwn_write" btwn_write]
  else []

let f x =
  let struct_srt = match sort_of x with
    | Loc s -> s
    | _ -> failwith "expected Loc sort"
  in
  mk_read (fld1 struct_srt) x
let g x =
  let struct_srt = match sort_of x with
    | Loc s -> s
    | _ -> failwith "expected Loc sort"
  in
  mk_read (fld2 struct_srt) x

(** Axioms for reachability predicates *)
let reach_axioms struct_srt = 
  let btwn = btwn struct_srt in
  let reach = reach struct_srt in
  let loc1 = loc1 struct_srt in
  let loc2 = loc2 struct_srt in
  let loc3 = loc3 struct_srt in
  let loc4 = loc4 struct_srt in
  (* btwn axioms *)
  let btwn_refl = btwn loc1 loc1 loc1 in
  let btwn_step = btwn loc1 (f loc1) (f loc1) in
  let btwn_reac = mk_or [mk_not (reach loc1 loc2); 
                         mk_eq loc1 loc2; btwn loc1 (f loc1) loc2] 
  in
  let btwn_cycl = mk_or [mk_neq (f loc1) loc1; mk_not (reach loc1 loc2); 
                         mk_eq loc1 loc2] 
  in
  let btwn_sndw = mk_or [mk_not (btwn loc1 loc2 loc1); mk_eq loc1 loc2] in
  let btwn_ord1 = mk_or [mk_not (reach loc1 loc2); mk_not (reach loc1 loc3); 
                         btwn loc1 loc2 loc3; btwn loc1 loc3 loc2] 
  in
  let btwn_ord2 = mk_or [mk_not (btwn loc1 loc2 loc3); 
                         mk_and [reach loc1 loc2; reach loc2 loc3]] 
  in
  let btwn_trn1 = mk_or [mk_not (reach loc1 loc2); mk_not (reach loc2 loc3); 
                         reach loc1 loc3] 
  in
  let btwn_trn2 = mk_or [mk_not (btwn loc1 loc2 loc3); mk_not (btwn loc2 loc4 loc3);
                         mk_and [btwn loc1 loc2 loc4; btwn loc1 loc4 loc3]]
  in
  let btwn_trn3 = mk_or [mk_not (btwn loc1 loc2 loc3); mk_not (btwn loc1 loc4 loc2);
                         mk_and [btwn loc1 loc4 loc3; btwn loc4 loc2 loc3]]
  in
  let btwn_trn4 = mk_or [mk_not (btwn loc1 loc2 loc3);
                         mk_and [btwn loc1 loc2 loc2; btwn loc1 loc3 loc3;
                                 btwn loc1 loc1 loc2; btwn loc1 loc1 loc3;
                                 btwn loc2 loc3 loc3; btwn loc2 loc2 loc3]]
  in
  let btwn_sndw2 = mk_or [mk_not (btwn loc1 loc2 loc3); mk_not (btwn loc2 loc3 loc1);
                          btwn loc3 loc1 loc2]
  in
  (**)
  if !with_reach_axioms then
    [mk_axiom "btwn_refl" btwn_refl; 
     mk_axiom "btwn_step" btwn_step; 
     mk_axiom "btwn_cycl" btwn_cycl; 
     mk_axiom "btwn_reach" btwn_reac;
     mk_axiom "btwn_sndw" btwn_sndw; 
     mk_axiom "btwn_ord1" btwn_ord1;
     mk_axiom "btwn_ord2" btwn_ord2;
     mk_axiom "btwn_trn1" btwn_trn1;] @
    if not !Config.with_opt_reach_axioms then
      [mk_axiom "btwn_trn2" btwn_trn2;
       mk_axiom "btwn_trn3" btwn_trn3]
    else
      [mk_axiom "btwn_trn4" btwn_trn4;
       mk_axiom "btwn_snd2" btwn_sndw2]
  else []

(** Axioms for null *)
let null_axioms struct_srt1 =
  let n = mk_null struct_srt1 in
  let nll = mk_eq (f n) n in
  [mk_axiom "read_null" nll]


(** Entry point axioms *)
let ep_axioms struct_srt =
  let reach = reach struct_srt in
  let btwn = btwn struct_srt in
  let fld1 = fld1 struct_srt in
  let fld2 = fld2 struct_srt in
  let fld3 = fld3 struct_srt in
  let set1 = set1 struct_srt in
  let set2 = set2 struct_srt in
  let set3 = set3 struct_srt in
  let loc1 = loc1 struct_srt in
  let loc2 = loc2 struct_srt in
  let loc3 = loc3 struct_srt in
  let loc4 = loc4 struct_srt in
  let f1 = f1 struct_srt in
  let f3 = f3 struct_srt in
  let ep = mk_ep fld1 set1 loc1 in
  let in_set1 v = mk_elem v set1 in
  let ep1 = reach loc1 ep in
  let ep2 = mk_or [mk_not (reach loc1 loc2); mk_not (in_set1 loc2); mk_and [in_set1 ep; (*btwn loc1 ep loc2*)]] in
  let ep3 = mk_or [in_set1 ep; mk_eq loc1 ep] in
  let ep4 = 
    mk_implies (mk_and [reach loc1 loc2; in_set1 loc2]) (btwn loc1 ep loc2)
  in
  let ep5 = mk_eq ep (mk_ep fld1 set1 ep) in
  let ep_generator = 
    let field_filter f1 f2 sm _ =
      try
        match IdMap.find f1 sm, IdMap.find f2 sm with
        | App (FreeSym (name1, _), [], _), App (FreeSym (name2, _), [], _) ->
            name1 = name2
        | _ -> false
      with Not_found -> false
    in
    [([Match (mk_frame_term set1 set2 fld1 fld2, []);
       Match (mk_btwn_term fld3 loc1 loc3 loc4, [FilterGeneric (field_filter (fst f1) (fst f3))]);
       Match (loc1, [FilterSymbolNotOccurs EntPnt])], 
      [mk_ep fld1 set1 loc1]);
     ((if !Config.full_ep then
<<<<<<< HEAD
       (*let ep_filter sm t =
         let rec count n = function
           | App (sym, ts, _) ->
               let n1 = if sym = EntPnt then n + 1 else n in
               List.fold_left count n1 ts
           | _ -> n
         in
         count 0 t < 2
       in*)
       [Match (mk_frame_term set1 set2 fld1 fld2, FilterTrue);
        Match (loc1, (*FilterGeneric ep_filter*) FilterSymbolNotOccurs EntPnt)]
      else
       [Match (mk_frame_term set1 set2 fld1 fld2, FilterTrue);
        Match (mk_btwn_term fld3 loc2 loc3 loc4, FilterGeneric (field_filter (fst f1) (fst f3)));
        Match (mk_elem_term loc1 set3, FilterTrue);
        Match (loc1, FilterSymbolNotOccurs EntPnt)]), 
=======
        [Match (mk_frame_term set1 set2 fld1 fld2, []);
         Match (loc1, (*FilterGeneric ep_filter*) [FilterSymbolNotOccurs EntPnt])]
      else
        [Match (mk_frame_term set1 set2 fld1 fld2, []);
         Match (mk_btwn_term fld3 loc2 loc3 loc4, [FilterGeneric (field_filter (fst f1) (fst f3))]);
         Match (mk_elem_term loc1 set3, []);
         Match (loc1, [FilterSymbolNotOccurs EntPnt])]), 
>>>>>>> a53d5b80
      [mk_ep fld1 set1 loc1])
   ]
  in
  if !Config.with_ep then
    [mk_axiom "entry-point1" ep1; 
     mk_axiom ~gen:ep_generator "entry-point2" ep2; 
     mk_axiom "entry-point3" ep3; 
     mk_axiom "entry-point4" ep4;
     mk_axiom "entry-point5" ep5]
  else []

(** Array axioms *)
let array_axioms elem_srt =
  let a = loc1 (Array elem_srt) in
  let c = loc2 (ArrayCell elem_srt) in
  let i = int1 in
  let array_length =
    mk_or [mk_eq a (mk_null (Array elem_srt)); mk_leq (mk_int 0) (mk_length a)]
  in
  let array_cells1 =
    mk_eq (mk_array_of_cell (mk_read (mk_array_cells a) i)) a 
  in
  let array_cells2 =
    mk_eq (mk_index_of_cell (mk_read (mk_array_cells a) i)) i
  in
  let array_cells3 =
    mk_eq (mk_read (mk_array_cells (mk_array_of_cell c)) (mk_index_of_cell c)) c
  in
  (*
  let array_cells1 = 
    mk_sequent [mk_eq (mk_read (mk_array_cells a) i) c] [mk_and [mk_eq (mk_array_of_cell c) a; mk_eq (mk_index_of_cell c) i]]
  in
  let array_cells2 =
    mk_sequent [mk_eq (mk_array_of_cell c) a; mk_eq (mk_index_of_cell c) i] [mk_eq (mk_read (mk_array_cells a) i) c]
  in
   *)
  let array_cell_gen =
    ([Match (c, [FilterSymbolNotOccurs ArrayOfCell]);
       Match (c, [FilterSymbolNotOccurs IndexOfCell]);
       Match (c, [FilterSymbolNotOccurs ArrayCells])], 
      [mk_read (mk_array_cells (mk_array_of_cell c)) (mk_index_of_cell c)])
  in
  let index_of_cell_gen =
    ([Match (c, [FilterSymbolNotOccurs IndexOfCell])], 
     [mk_index_of_cell c])
  in
  let array_of_cell_gen =
    ([Match (c, [FilterSymbolNotOccurs ArrayOfCell])], 
     [mk_array_of_cell c])
  in
  let array_cells_gen =
    ([Match (a, [FilterSymbolNotOccurs ArrayCells])], 
     [mk_array_cells a])
  in
  [mk_axiom ~gen:[index_of_cell_gen; array_of_cell_gen; array_cells_gen; array_cell_gen] "array-cells1" array_cells1;
   mk_axiom "array-cells2" array_cells2;
   mk_axiom "array-cells3" array_cells3;
   mk_axiom "array-length" array_length]
     
(** Set axioms *)
let set_axioms elem_srts =
  let mk_set_axioms t =
    let elt1 = mk_var t (mk_ident "x") in
    let elt2 = mk_var t (mk_ident "y") in
    let set1 = mk_var (Set t) (mk_ident "X") in
    let set2 = mk_var (Set t) (mk_ident "Y") in
    let empty = 
      (* don't use the smart constructor smk_elem for set membership here *)
      mk_not (mk_elem elt1 (mk_empty (Set t)))
    in
    let union = 
      mk_iff (mk_elem elt1 (mk_union [set1; set2])) 
        (mk_or [mk_elem elt1 set1; mk_elem elt1 set2])
    in
    let inter =
      mk_iff (mk_elem elt1 (mk_inter [set1; set2])) 
        (mk_and [mk_elem elt1 set1; mk_elem elt1 set2])
    in
    let diff =
      mk_iff (mk_elem elt1 (mk_diff set1 set2)) 
        (mk_and [mk_elem elt1 set1; mk_not (mk_elem elt1 set2)])
    in
    let setenum =
      mk_iff (mk_elem elt1 (mk_setenum [elt2])) 
        (mk_eq elt1 elt2)
    in
    let ssrt = string_of_sort t in
    if !Config.use_set_theory then []
    else [mk_axiom ("def of emptyset" ^ ssrt) empty;
          mk_axiom ("def of union" ^ ssrt) union;
          mk_axiom ("def of inter" ^ ssrt) inter;
          mk_axiom ("def of setminus" ^ ssrt) diff;
          mk_axiom ("def of setenum" ^ ssrt) setenum]
  in
  Util.flat_map mk_set_axioms elem_srts
      
<|MERGE_RESOLUTION|>--- conflicted
+++ resolved
@@ -257,7 +257,6 @@
        Match (loc1, [FilterSymbolNotOccurs EntPnt])], 
       [mk_ep fld1 set1 loc1]);
      ((if !Config.full_ep then
-<<<<<<< HEAD
        (*let ep_filter sm t =
          let rec count n = function
            | App (sym, ts, _) ->
@@ -267,22 +266,13 @@
          in
          count 0 t < 2
        in*)
-       [Match (mk_frame_term set1 set2 fld1 fld2, FilterTrue);
-        Match (loc1, (*FilterGeneric ep_filter*) FilterSymbolNotOccurs EntPnt)]
+       [Match (mk_frame_term set1 set2 fld1 fld2, []);
+        Match (loc1, (*FilterGeneric ep_filter*) [FilterSymbolNotOccurs EntPnt])]
       else
-       [Match (mk_frame_term set1 set2 fld1 fld2, FilterTrue);
-        Match (mk_btwn_term fld3 loc2 loc3 loc4, FilterGeneric (field_filter (fst f1) (fst f3)));
-        Match (mk_elem_term loc1 set3, FilterTrue);
-        Match (loc1, FilterSymbolNotOccurs EntPnt)]), 
-=======
-        [Match (mk_frame_term set1 set2 fld1 fld2, []);
-         Match (loc1, (*FilterGeneric ep_filter*) [FilterSymbolNotOccurs EntPnt])]
-      else
-        [Match (mk_frame_term set1 set2 fld1 fld2, []);
-         Match (mk_btwn_term fld3 loc2 loc3 loc4, [FilterGeneric (field_filter (fst f1) (fst f3))]);
-         Match (mk_elem_term loc1 set3, []);
-         Match (loc1, [FilterSymbolNotOccurs EntPnt])]), 
->>>>>>> a53d5b80
+       [Match (mk_frame_term set1 set2 fld1 fld2, []);
+        Match (mk_btwn_term fld3 loc2 loc3 loc4, [FilterGeneric (field_filter (fst f1) (fst f3))]);
+        Match (mk_elem_term loc1 set3, []);
+        Match (loc1, [FilterSymbolNotOccurs EntPnt])]), 
       [mk_ep fld1 set1 loc1])
    ]
   in
