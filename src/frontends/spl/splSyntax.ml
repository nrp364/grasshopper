--- conflicted
+++ resolved
@@ -452,11 +452,8 @@
 
 let prio_of_expr = function
   | Null _ | Emp _ | IntVal _ | BoolVal _ | Ident _ -> 0
-<<<<<<< HEAD
-  | Read _ | Write _ | ProcCall _ | PredApp _ | New _ | Setenum _ | Dirty _ |
-=======
-  | Read _ | Write _ | ProcCall _ | PredApp _ | ConstrApp _ | DestrApp _ | New _ | Setenum _ |
->>>>>>> 29486d9d
+  | Read _ | Write _ | ProcCall _ | PredApp _ | New _ | Setenum _
+  | ConstrApp _ | DestrApp _ | Dirty _ |
     Binder (SetComp, _, _, _) -> 1
   | UnaryOp ((OpArrayCells | OpIndexOfCell | OpArrayOfCell |
     OpLength | OpToInt | OpToByte | OpOld | OpKnown), _, _) -> 1
