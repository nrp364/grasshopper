(** SPL abstract syntax. *)

open Grass

type idents = ident list

type pos = source_position

type name = string

type names = name list

type typ =
  | IdentType of ident
  | StructType of ident
  | ADType of ident
  | MapType of typ * typ
  | ArrayType of typ
  | ArrayCellType of typ
  | SetType of typ
  | IntType
  | BoolType
  | ByteType
  | UnitType
  | AnyRefType
  | PermType (* SL formulas *)
  | AnyType

type var_decl_id =
  | IdentDecl of ident
  | ArrayDecl of var_decl_id

type spl_program =
    { includes: (name * pos) list;
      type_decls: typedecls;
      var_decls: vars;
      proc_decls: procs;
      pred_decls: preds;
      fun_decls: fundecls;
      macro_decls: macros;
      background_theory: (expr * pos) list; 
    }

and decl =
  | TypeDecl of typedecl
  | VarDecl of var
  | ProcDecl of proc
  | PredDecl of pred
  | MacroDecl of macro

and decls = decl list

and proc =
    { p_name: ident;
      p_formals: idents;
      p_returns: idents;
      p_locals: vars;
      p_contracts: contracts;
      p_is_lemma: bool;
      p_body: stmt; 
      p_pos: pos;
    }

and procs = proc IdMap.t

and pred =
    { pr_name: ident;
      pr_formals: idents;
      pr_outputs: idents;
      pr_locals: vars;
      pr_contracts: contracts;
      pr_is_pure: bool;
      pr_body: expr option; 
      pr_pos: pos;
    }

and preds = pred IdMap.t

and var =
    { v_name: ident;
      v_type: typ; 
      v_ghost: bool;
      v_implicit: bool;
      v_aux: bool;
      v_pos: pos;
      v_scope: pos;
    }

and vars = var IdMap.t

and typedecl =
    { t_name: ident;
      t_def: type_def;      
      t_pos: pos;
    }

and type_def =
  | FreeTypeDef
  | StructTypeDef of vars
  | ADTypeDef of constrs

and constrs = constr list
and constr =
    { c_name: ident;
      c_args: var list;
      c_pos: pos;
    }
        
and typedecls = typedecl IdMap.t

and fundecl =
    { f_name: ident;
      f_args: typ list;
      f_res: typ;
      f_is_destr: bool;
    }

and fundecls = fundecl IdMap.t

and macro =
    { m_name: ident;
      m_args: idents;
      m_body: expr;
      m_pos: pos;
    }

and macros = macro IdMap.t
      
and contract =
  | Requires of expr * bool * bool
  | Ensures of expr * bool * bool

and contracts = contract list

and stmt =
  | Skip of pos
  | Block of stmts * pos
  | LocalVars of var list * exprs option * pos
  | Assume of expr * bool * pos
  | Assert of expr * bool * pos
  | Split of expr * pos
  | Assign of exprs * exprs * pos
  | Havoc of exprs * pos
  | Dispose of expr * pos
  | If of expr * stmt * stmt * pos
  | Choice of stmts * pos
  | Loop of loop_contracts * stmt * expr * stmt * pos
  | Return of exprs * pos

and stmts = stmt list

and loop_contracts = loop_contract list

and loop_contract = 
  | Invariant of expr * bool

and bound_var =
  | GuardedVar of ident * expr
  | UnguardedVar of var

and expr =
  | Null of typ * pos
  | Emp of pos
  | Setenum of typ * exprs * pos
  | IntVal of Int64.t * pos
  | BoolVal of bool * pos
  | New of typ * exprs * pos
  | Read of expr * expr * pos
  | Write of expr * expr * expr * pos
  | Ite of expr * expr * expr * pos
  | ConstrApp of ident * exprs * pos
  | DestrApp of ident * expr * pos
  | ProcCall of ident * exprs * pos
  | PredApp of pred_sym * exprs * pos
  | Binder of binder_kind * bound_var list * expr * pos
  | UnaryOp of un_op * expr * pos
  | BinaryOp of expr * bin_op * expr * typ * pos
  | Ident of ident * pos
  | Annot of expr * annotation * pos
  | Dirty of expr * exprs * pos  (** Dirty region/formula for Flows *)

and exprs = expr list

and bin_op = 
  | OpDiff | OpUn | OpInt 
  | OpMinus | OpPlus | OpMult | OpDiv | OpMod 
  | OpEq | OpGt | OpLt | OpGeq | OpLeq | OpIn
  | OpPts | OpSepStar | OpSepPlus | OpSepIncl
  | OpBvAnd | OpBvOr | OpBvShiftL | OpBvShiftR 
  | OpAnd | OpOr | OpImpl 

and un_op =
  | OpArrayCells | OpIndexOfCell | OpArrayOfCell | OpLength
  | OpUMinus | OpUPlus
  | OpBvNot | OpToInt | OpToByte
  | OpNot
  | OpOld
  | OpKnown
      
and pred_sym =
  | AccessPred | BtwnPred | DisjointPred | FramePred | ReachPred | Pred of ident
      
and binder_kind =
  | Forall | Exists | Comp

and annotation =
  | Position
  | GeneratorAnnot of (expr * ident list) list * expr
  | PatternAnnot of expr
  | CommentAnnot of string

(** Utility functions *)
        
let pos_of_expr = function
  | Null (_, p) 
  | Emp p 
  | IntVal (_, p) 
  | BoolVal (_, p)
  | Setenum (_, _, p)
  | New (_, _, p)
  | Read (_, _, p)
  | Write (_, _, _, p)
  | Ite (_, _, _, p)
  | ConstrApp (_, _, p)
  | DestrApp (_, _, p)
  | Binder (_, _, _, p)
  | ProcCall (_, _, p)
  | PredApp (_, _, p)
  | UnaryOp (_, _, p)
  | BinaryOp (_, _, _, _, p)
  | Ident (_, p)
  | Annot (_, _, p)
  | Dirty (_, _, p) -> p

let free_vars e =
  let rec fv bv acc = function
    | Ident (x, _) ->
        if IdSet.mem x bv then acc else IdSet.add x acc
    | Setenum (_, es, _)
    | New (_, es, _)
    | ProcCall (_, es, _)
    | ConstrApp (_, es, _)
    | PredApp (_, es, _) ->
        List.fold_left (fv bv) acc es
    | UnaryOp (_, e, _)
    | DestrApp (_, e, _)
    | Annot (e, _, _) ->
        fv bv acc e
    | Read (e1, e2, _)
    | BinaryOp (e1, _, e2, _, _) ->
        fv bv (fv bv acc e1) e2
    | Write (e1, e2, e3, _)
    | Ite (e1, e2, e3, _) ->
        fv bv (fv bv (fv bv acc e1) e2) e3
    | Binder (_, vs, e, _) ->
        let bv, acc =
          List.fold_left (fun (bv, acc) -> function
            | UnguardedVar v ->
                IdSet.add v.v_name bv, acc
            | GuardedVar (x, e) ->
                let acc = fv bv acc e in
                IdSet.add x bv, acc)
            (bv, acc) vs
        in
        fv bv acc e
<<<<<<< HEAD
    | Dirty (e, es, _) ->
        let acc = List.fold_left (fv bv) acc es in
        fv bv acc e
    | _ -> acc
=======
    | Null _ | Emp _ | IntVal _ | BoolVal _ -> acc
>>>>>>> dc13a86f
  in fv IdSet.empty IdSet.empty e

(** Variable substitution for expressions (not capture avoiding) *)
let subst_id sm =
  let rec s bv = function
    | Ident (x, pos) as e ->
        if IdSet.mem x bv || not @@ IdMap.mem x sm
        then e
        else Ident (IdMap.find x sm, pos)
    | Setenum (ty, es, pos) ->
        Setenum (ty, List.map (s bv) es, pos)
    | New (ty, es, pos) ->
        New (ty, List.map (s bv) es, pos)
    | ProcCall (p, es, pos) ->
        ProcCall (p, List.map (s bv) es, pos)
    | PredApp (p, es, pos) ->
        PredApp (p, List.map (s bv) es, pos)
    | ConstrApp (c, es, pos) ->
        ConstrApp(c, List.map (s bv) es, pos)
    | DestrApp (d, e, pos) ->
        DestrApp (d, s bv e, pos)
    | UnaryOp (op, e, pos) ->
        UnaryOp (op, s bv e, pos)
    | Annot (e, a, pos) ->
        Annot (s bv e, s_annot bv a, pos)
    | Read (e1, e2, pos) ->
        Read (s bv e1, s bv e2, pos)
    | Write (e1, e2, e3, pos) ->
        Write (s bv e1, s bv e2, s bv e3, pos)
<<<<<<< HEAD
=======
    | Ite (e1, e2, e3, pos) ->
        Ite (s bv e1, s bv e2, s bv e3, pos)
>>>>>>> dc13a86f
    | BinaryOp (e1, op, e2, ty, pos) ->
        BinaryOp (s bv e1, op, s bv e2, ty, pos)
    | Binder (b, vs, e, pos) ->
        let bv =
          List.fold_left (fun bv -> function
            | UnguardedVar v ->
                IdSet.add v.v_name bv
            | GuardedVar (x, e) ->
                IdSet.add x bv)
            bv vs
        in
        Binder (b, vs, s bv e, pos)
<<<<<<< HEAD
    | Dirty (e, es, pos) ->
        Dirty (s bv e, List.map (s bv) es, pos)
    | e -> e
=======
    | (Null _ | Emp _ | IntVal _ | BoolVal _ as e) -> e
>>>>>>> dc13a86f
  and s_annot bv = function
    | GeneratorAnnot (ms, e) ->
      let ms = List.map (fun (e, is) -> (s bv e, is)) ms in
      GeneratorAnnot (ms, s bv e)
    | PatternAnnot e -> PatternAnnot (s bv e)
    | CommentAnnot _ as a -> a
<<<<<<< HEAD
=======
    | Position -> Position
>>>>>>> dc13a86f
  in s IdSet.empty

(** General (id -> expr) substitution for expressions (not capture avoiding) *)
let subst sm =
  let rec s bv = function
    | Ident (x, pos) as e ->
        if IdSet.mem x bv || not @@ IdMap.mem x sm
        then e
        else IdMap.find x sm
    | Setenum (ty, es, pos) ->
        Setenum (ty, List.map (s bv) es, pos)
    | New (ty, es, pos) ->
        New (ty, List.map (s bv) es, pos)
    | ProcCall (p, es, pos) ->
        ProcCall (p, List.map (s bv) es, pos)
    | PredApp (p, es, pos) ->
        PredApp (p, List.map (s bv) es, pos)
    | ConstrApp (c, es, pos) ->
        ConstrApp(c, List.map (s bv) es, pos)
    | DestrApp (d, e, pos) ->
        DestrApp (d, s bv e, pos)
    | UnaryOp (op, e, pos) ->
        UnaryOp (op, s bv e, pos)
    | Annot (e, a, pos) ->
        Annot (s bv e, s_annot bv a, pos)
    | Read (e1, e2, pos) ->
        Read (s bv e1, s bv e2, pos)
    | Write (e1, e2, e3, pos) ->
        Write (s bv e1, s bv e2, s bv e3, pos)
    | Ite (e1, e2, e3, pos) ->
        Ite (s bv e1, s bv e2, s bv e3, pos)
    | BinaryOp (e1, op, e2, ty, pos) ->
        BinaryOp (s bv e1, op, s bv e2, ty, pos)
    | Binder (b, vs, e, pos) ->
        let bv =
          List.fold_left (fun bv -> function
            | UnguardedVar v ->
                IdSet.add v.v_name bv
            | GuardedVar (x, e) ->
                IdSet.add x bv)
            bv vs
        in
        Binder (b, vs, s bv e, pos)
    | Dirty (e, es, pos) ->
        Dirty (s bv e, List.map (s bv) es, pos)
    | (Null _ | Emp _ | IntVal _ | BoolVal _) as e -> e
  and s_annot bv = function
    | GeneratorAnnot (ms, e) ->
      let ms = List.map (fun (e, is) -> (s bv e, is)) ms in
      GeneratorAnnot (ms, s bv e)
    | PatternAnnot e -> PatternAnnot (s bv e)
    | CommentAnnot _ as a -> a
<<<<<<< HEAD
=======
    | Position -> Position
>>>>>>> dc13a86f
  in s IdSet.empty
    
let pos_of_stmt = function
  | Skip pos
  | Block (_, pos)
  | LocalVars (_, _, pos)
  | Assume (_, _, pos)
  | Assert (_, _, pos)
  | Split (_, pos)
  | Assign (_, _, pos)
  | Dispose (_, pos)
  | Havoc (_, pos)
  | If (_, _, _, pos)
  | Choice (_, pos)
  | Loop (_, _, _, _, pos)
  | Return (_, pos) -> pos

let proc_decl hdr body =
  { hdr with p_body = body }

let struct_decl sname sfields pos =
  { t_name = sname;  t_def = StructTypeDef sfields; t_pos = pos }

let var_decl vname vtype vghost vimpl vpos vscope =
  { v_name = vname; v_type = vtype; v_ghost = vghost; v_implicit = vimpl; v_aux = false; v_pos = vpos; v_scope = vscope } 

let pred_decl hdr body =
  { hdr with pr_body = body }

let extend_spl_program incls decls bg_th prog =
  let check_uniqueness id pos (tdecls, vdecls, pdecls, prdecls, mdecls) =
    if IdMap.mem id tdecls || IdMap.mem id vdecls || IdMap.mem id pdecls || IdMap.mem id prdecls
        || IdMap.mem id mdecls
    then ProgError.error pos ("redeclaration of identifier " ^ (fst id) ^ ".");
  in
  let tdecls, vdecls, pdecls, prdecls, mdecls =
    List.fold_left (fun (tdecls, vdecls, pdecls, prdecls, mdecls as decls) -> function
      | TypeDecl decl -> 
          check_uniqueness decl.t_name decl.t_pos decls;
          IdMap.add decl.t_name decl tdecls, vdecls, pdecls, prdecls, mdecls
      | VarDecl decl -> 
          check_uniqueness decl.v_name decl.v_pos decls;
          tdecls, IdMap.add decl.v_name decl vdecls, pdecls, prdecls, mdecls
      | ProcDecl decl -> 
          check_uniqueness decl.p_name decl.p_pos decls;
          tdecls, vdecls, IdMap.add decl.p_name decl pdecls, prdecls, mdecls
      | PredDecl decl -> 
          check_uniqueness decl.pr_name decl.pr_pos decls;
          tdecls, vdecls, pdecls, IdMap.add decl.pr_name decl prdecls, mdecls
      | MacroDecl decl ->
          check_uniqueness decl.m_name decl.m_pos decls;
          tdecls, vdecls, pdecls, prdecls, IdMap.add decl.m_name decl mdecls
      )
      (prog.type_decls, prog.var_decls, prog.proc_decls, prog.pred_decls, prog.macro_decls)
      decls
  in
  { includes = incls @ prog.includes;
    type_decls = tdecls;
    var_decls = vdecls; 
    proc_decls = pdecls;
    pred_decls = prdecls;
    fun_decls = IdMap.empty;
    macro_decls = mdecls;
    background_theory = bg_th @ prog.background_theory;
  }

let merge_spl_programs prog1 prog2 =
  let decls = []
    |> IdMap.fold (fun _ decl acc -> TypeDecl decl :: acc) prog1.type_decls
    |> IdMap.fold (fun _ decl acc -> VarDecl decl :: acc) prog1.var_decls
    |> IdMap.fold (fun _ decl acc -> PredDecl decl :: acc) prog1.pred_decls
    |> IdMap.fold (fun _ decl acc -> ProcDecl decl :: acc) prog1.proc_decls
    |> IdMap.fold (fun _ decl acc -> MacroDecl decl :: acc) prog1.macro_decls
  in
  extend_spl_program prog1.includes decls prog1.background_theory prog2

let add_alloc_decl prog =
  let alloc_decls =
    IdMap.fold
      (fun _ decl acc ->
        match decl.t_def with
        | StructTypeDef _ ->
            let sid = decl.t_name in
            let id = Prog.alloc_id (FreeSrt sid) in
            let tpe = SetType (StructType sid) in
            let pos = GrassUtil.dummy_position in
            let scope = GrassUtil.global_scope in
            let vdecl = VarDecl (var_decl id tpe true false pos scope) in
            vdecl :: acc
        | _ -> acc)
      prog.type_decls
      []
  in
    extend_spl_program [] alloc_decls [] prog

let empty_spl_program =
  { includes = [];
    type_decls = IdMap.empty;
    var_decls = IdMap.empty;
    proc_decls = IdMap.empty;
    pred_decls = IdMap.empty;
    fun_decls = IdMap.empty;
    macro_decls = IdMap.empty;
    background_theory = [];
  }
    
let mk_block pos = function
  | [] -> Skip pos
  | [stmt] -> stmt
  | stmts -> Block (stmts, pos)

(** Replace all macro occurrences with macro body *)
let replace_macros prog =
  let rec repl_expr = function
    | ProcCall (p, es, pos) ->
      (match IdMap.find_opt p prog.macro_decls with
      | Some macro ->
        let sm =
          List.combine macro.m_args es
          |> List.fold_left (fun sm (v, e) -> IdMap.add v e sm) IdMap.empty
        in
        subst sm macro.m_body |> repl_expr
      | None ->
        ProcCall (p, List.map (repl_expr) es, pos))
    | (Null _ | Emp _ | IntVal _ | BoolVal _ | Ident _) as e -> e
    | Setenum (ty, es, pos) ->
      Setenum (ty, List.map (repl_expr) es, pos)
    | New (ty, es, pos) ->
      New (ty, List.map (repl_expr) es, pos)
    | Read (e1, e2, pos) ->
      Read (repl_expr e1, repl_expr e2, pos)
    | Write (e1, e2, e3, pos) ->
      Write (repl_expr e1, repl_expr e2, repl_expr e3, pos)
    | Ite (e1, e2, e3, pos) ->
      Ite (repl_expr e1, repl_expr e2, repl_expr e3, pos)
    | ConstrApp (c, es, pos) ->
      ConstrApp(c, List.map (repl_expr) es, pos)
    | DestrApp (d, e, pos) ->
      DestrApp (d, repl_expr e, pos)
    | PredApp (p, es, pos) ->
      PredApp (p, List.map (repl_expr) es, pos)
    | Binder (b, vs, e, pos) ->
      Binder (b, vs, repl_expr e, pos)
    | UnaryOp (op, e, pos) ->
      UnaryOp (op, repl_expr e, pos)
    | BinaryOp (e1, op, e2, ty, pos) ->
      BinaryOp (repl_expr e1, op, repl_expr e2, ty, pos)
    | Annot (e, a, pos) ->
      Annot (repl_expr e, a, pos)
    | Dirty (e, es, pos) ->
        Dirty (repl_expr e, List.map repl_expr es, pos)
  in
  let rec repl_stmt = function
    | Skip _ as s -> s
    | Block (sts, p) ->
      Block (List.map repl_stmt sts, p)
    | LocalVars (vs, es, p) ->
      LocalVars (vs, Util.Opt.map (List.map repl_expr) es, p)
    | Assume (e, b, p) ->
      Assume (repl_expr e, b, p)
    | Assert (e, b, p) ->
      Assert (repl_expr e, b, p)
    | Split (e, p) ->
      Split (repl_expr e, p)
    | Assign (vs, es, p) ->
      Assign (List.map repl_expr vs, List.map repl_expr es, p)
    | Dispose (e, p) ->
      Dispose (repl_expr e, p)
    | Havoc (es, p) ->
      Havoc (List.map repl_expr es, p)
    | If (e, st1, st2, p) ->
      If (repl_expr e, repl_stmt st1, repl_stmt st2, p)
    | Choice (stmts, p) ->
      Choice (List.map repl_stmt stmts, p)
    | Loop (invs, preb, cond, postb, p) ->
      let repl_loop_c = (function
        | Invariant (e, b) -> Invariant (repl_expr e, b))
      in
      Loop (List.map repl_loop_c invs, repl_stmt preb, repl_expr cond, repl_stmt postb, p)
    | Return (es, p) ->
      Return (List.map repl_expr es, p)
  in
  let repl_contr = function
    | Requires (e, b1, b2) -> Requires (repl_expr e, b1, b2)
    | Ensures (e, b1, b2) -> Ensures (repl_expr e, b1, b2)
  in
  let repl_proc proc =
    { proc with
      p_contracts = List.map repl_contr proc.p_contracts;
      p_body = repl_stmt proc.p_body;
    }
  in
  let repl_pred pred =
    { pred with
      pr_contracts = List.map repl_contr pred.pr_contracts;
      pr_body = Util.Opt.map repl_expr pred.pr_body;
    }
  in

  { prog with
    proc_decls = IdMap.map repl_proc prog.proc_decls;
    pred_decls = IdMap.map repl_pred prog.pred_decls;
  }


(** Pretty printing *)

open Format
 
let rec pr_type ppf = function
  | AnyRefType -> fprintf ppf "AnyRef" 
  | BoolType -> fprintf ppf "%s" bool_sort_string
  | IntType -> fprintf ppf "%s" int_sort_string
  | ByteType -> fprintf ppf "%s" byte_sort_string
  | UnitType -> fprintf ppf "Unit"
  | StructType id | IdentType id | ADType id -> pr_ident ppf id
  | ArrayType e -> fprintf ppf "%s<@[%a@]>" array_sort_string pr_type e
  | ArrayCellType e -> fprintf ppf "%s<@[%a@]>" array_cell_sort_string pr_type e
  | MapType (d, r) -> fprintf ppf "%s<@[%a,@ %a@]>" map_sort_string pr_type d pr_type r
  | SetType s -> fprintf ppf "%s<@[%a@]>" set_sort_string pr_type s
  | PermType -> fprintf ppf "Permission"
  | AnyType -> fprintf ppf "Any"

let pr_ghost ppf = function
  | true -> fprintf ppf "ghost "
  | false -> ()

let pr_implicit ppf = function
  | true -> fprintf ppf "implicit "
  | false -> ()

let pr_id_srt ppf (implicit, ghost, id, srt) =
  fprintf ppf "%a%a%a: %a" 
    pr_implicit implicit
    pr_ghost ghost
    pr_ident id 
    pr_type srt

let rec pr_id_srt_list ppf = function
  | [] -> ()
  | [v] -> pr_id_srt ppf v
  | v :: iss -> 
      fprintf ppf "%a,@ @,%a" 
        pr_id_srt v
        pr_id_srt_list iss

let pr_var ppf var =
  pr_id_srt ppf (var.v_implicit, var.v_ghost, var.v_name, var.v_type)

let pr_var_list = Util.pr_list_comma pr_var

let string_of_pred = function
  | AccessPred -> "acc"
  | BtwnPred -> "Btwn"
  | DisjointPred -> "Disjoint"
  | FramePred -> "Frame"
  | ReachPred -> "Reach"
  | Pred p -> string_of_ident p

let prio_of_expr = function
  | Null _ | Emp _ | IntVal _ | BoolVal _ | Ident _ -> 0
<<<<<<< HEAD
  | Read _ | Write _ | ProcCall _ | PredApp _ | New _ | Setenum _
  | ConstrApp _ | DestrApp _ | Dirty _ |
    Binder (SetComp, _, _, _) -> 1
=======
  | Read _ | Write _ | ProcCall _ | PredApp _ | ConstrApp _ | DestrApp _ | New _ | Setenum _ |
    Binder (Comp, _, _, _) -> 1
>>>>>>> dc13a86f
  | UnaryOp ((OpArrayCells | OpIndexOfCell | OpArrayOfCell |
    OpLength | OpToInt | OpToByte | OpOld | OpKnown), _, _) -> 1
  | UnaryOp ((OpUMinus | OpUPlus | OpBvNot | OpNot), _, _) -> 2
  | BinaryOp (_, (OpMult | OpDiv | OpMod), _, _, _) -> 3
  | BinaryOp (_, (OpMinus | OpPlus), _, _, _) -> 4
  | BinaryOp (_, (OpBvShiftL | OpBvShiftR), _, _, _) -> 5
  | BinaryOp (_, (OpDiff | OpUn | OpInt), _, _, _) -> 6
  | BinaryOp (_, (OpGt | OpLt | OpGeq | OpLeq | OpIn | OpPts), _, _, _) -> 7
  | BinaryOp (_, OpEq, _, _, _) -> 8
  | BinaryOp (_, OpBvAnd, _, _, _) -> 9
  | BinaryOp (_, OpBvOr, _, _, _) -> 10
  | BinaryOp (_, OpAnd, _, _, _) -> 11
  | BinaryOp (_, OpSepStar, _, _, _) -> 12
  | BinaryOp (_, OpSepPlus, _, _, _) -> 13
  | BinaryOp (_, OpSepIncl, _, _, _) -> 14
  | BinaryOp (_, OpOr, _, _, _) -> 15
  | BinaryOp (_, OpImpl, _, _, _) -> 16
  | Ite (_, _, _, _) -> 17
  | Binder _ -> 18
  | Annot _ -> 19

let is_left_assoc = function OpImpl -> false | _ -> true
        
let rec pr_expr ppf =
  function
  | Ident (x, _) -> pr_ident ppf x
  | Null _ -> fprintf ppf "null"
  | Emp _ -> fprintf ppf "emp"
  | Setenum (ty, es, _) ->
      fprintf ppf "%s<%a>(@[%a@])"
        Grass.set_sort_string
        pr_type ty pr_expr_list es
  | IntVal (n, _) ->
      fprintf ppf "%s" (Int64.to_string n)
  | BoolVal (b, _) ->
      fprintf ppf "%b" b
  | New (ty, [], _) ->
      fprintf ppf "new %a" pr_type ty
  | New (ty, es, _) ->
      fprintf ppf "new %a(%a)" pr_type ty pr_expr_list es
  | Read (e1, e2, _) ->
      fprintf ppf "%a.%a" pr_expr e2 pr_expr e1
  | Write (e1, e2, e3, _) ->
      fprintf ppf "%a[%a := %a]" pr_expr e1 pr_expr e2 pr_expr e3
  | Ite (e1, e2, e3, _) ->
      fprintf ppf "%a ? %a : %a" pr_expr e1 pr_expr e2 pr_expr e3
  | DestrApp (id, e, _) ->
      fprintf ppf "%a.%a" pr_expr e pr_ident id 
  | ConstrApp (id, es, _)
  | ProcCall (id, es, _) ->
      fprintf ppf "%a(@[%a@])" pr_ident id pr_expr_list es
  | PredApp (p, es, _) ->
      fprintf ppf "%s(@[%a@])" (string_of_pred p) pr_expr_list es
  | UnaryOp (op, e1, _) as e ->
      (match op with
      | OpArrayCells ->
          fprintf ppf "%a.cells" pr_expr e1
      | OpIndexOfCell ->
          fprintf ppf "%a.index" pr_expr e1
      | OpArrayOfCell ->
          fprintf ppf "%a.array" pr_expr e1
      | OpLength ->
          fprintf ppf "%a.length" pr_expr e1
      | OpUMinus | OpBvNot | OpUPlus | OpNot ->
          let op_str = match op with
          | OpUMinus -> "-"
          | OpUPlus -> "+"
          | OpBvNot -> "~"
          | OpNot -> "!"
          | _ -> ""
          in
          if prio_of_expr e < prio_of_expr e1
          then fprintf ppf "%s(@[%a@])" op_str pr_expr e1
          else fprintf ppf "%s%a" op_str pr_expr e1
      | OpOld ->
          fprintf ppf "old(@[%a@])" pr_expr e
      | OpKnown ->
          fprintf ppf "Known(@[%a@])" pr_expr e
      | OpToInt ->
          fprintf ppf "byte2int(@[%a@])" pr_expr e
      | OpToByte ->
          fprintf ppf "int2byte(@[%a@])" pr_expr e)
  | BinaryOp (e1, op, e2, _, _) as e ->
      let op_str = match op with
      | OpDiff -> "--"
      | OpUn -> "++"
      | OpInt -> "**"
      | OpMinus -> "-"
      | OpPlus -> "+"
      | OpMult -> "*"
      | OpDiv -> "/"
      | OpMod -> "%"
      | OpEq -> "=="
      | OpGt -> ">"
      | OpLt -> "<"
      | OpGeq -> ">="
      | OpLeq -> "<="
          (*(match ty with IntType -> "<=" | _ -> "subsetof")*)
      | OpIn -> "in"
      | OpPts -> "|->"
      | OpSepStar -> "&*&"
      | OpSepPlus -> "&+&"
      | OpSepIncl -> "-**"
      | OpBvAnd -> "&"
      | OpBvOr -> "|"
      | OpBvShiftL -> "<-<"
      | OpBvShiftR -> ">->"
      | OpAnd -> "&&"
      | OpOr -> "||"
      | OpImpl -> "==>"
      in
      let paran1, paran2 =
        if is_left_assoc op
        then
          (prio_of_expr e < prio_of_expr e1,
          prio_of_expr e <= prio_of_expr e2)
        else
          (prio_of_expr e <= prio_of_expr e1,
          prio_of_expr e < prio_of_expr e2)
      in
      let pr_paran paran ppf e =
        if paran
        then fprintf ppf "(%a)" pr_expr e
        else fprintf ppf "%a" pr_expr e
      in
      fprintf ppf "@[%a %s@ %a@]"
        (pr_paran paran1) e1
        op_str
        (pr_paran paran2) e2
        
  | Binder (b, vs, e, _) ->
      let pr_bound_var ppf = function
        | GuardedVar (x, e) ->
            fprintf ppf "%a@ in@ %a" pr_ident x pr_expr e
        | UnguardedVar v ->
            pr_var ppf v
      in
      (match b with
      | Comp ->
          fprintf ppf "{ @[<2>%a ::@ %a@] }"
            (Util.pr_list_comma pr_bound_var) vs pr_expr e
      | _ ->
          let pr_binder = function
            | Forall -> "forall"
            | Exists -> "exists"
            | _ -> "???"
          in
          fprintf ppf "@[<2>%s %a ::@ %a@]"
            (pr_binder b) (Util.pr_list_comma pr_bound_var) vs pr_expr e
      )
  | Annot (e, _, _) -> pr_expr ppf e
  | Dirty (e, es, _) ->
    fprintf ppf "[@[<2>%a@]]_(@[%a@])" pr_expr e pr_expr_list es

and pr_expr_list es = Util.pr_list_comma pr_expr es
    
let pr_var_decl ppf (id, decl) =
  fprintf ppf "@[<2>var@ %a@];" 
    pr_id_srt (decl.v_implicit, decl.v_ghost, id, decl.v_type)

let pr_var_decls = Util.pr_list_nl pr_var_decl

let pr_adt_arg ppf (id, typ) =
  fprintf ppf "%a:@ %a" pr_ident id pr_type typ
    
let pr_adt_constr ppf cnst =
  fprintf ppf "%a(%a)" pr_ident cnst.c_name pr_var_list cnst.c_args
    
let rec pr_adt_constrs ppf = function
  | [] -> ()
  | [c] -> pr_adt_constr ppf c
  | c :: cs -> fprintf ppf "%a@ |@ %a" pr_adt_constr c pr_adt_constrs cs
    
let pr_type_decl ppf (_, tyd) =
  match tyd.t_def with
  | FreeTypeDef -> fprintf ppf "type@ @[%a@];@\n" pr_ident tyd.t_name
  | StructTypeDef sfields ->
      fprintf ppf "struct %a {@\n@[<2>  %a@]@\n}@\n"
        pr_ident tyd.t_name pr_var_decls (IdMap.bindings sfields)
  | ADTypeDef cnsts ->
      fprintf ppf "datatype %a = @[%a@];@\n" pr_ident tyd.t_name pr_adt_constrs cnsts
        
let pr_contract ppf = function
  | Requires (e, pure, free) ->
      fprintf ppf "@[<2>%s%srequires@ %a@]"
        (if pure then "pure " else "")
        (if free then "free " else "")
        pr_expr e
  | Ensures (e, pure, free) ->
      fprintf ppf "@[<2>%s%sensures@ %a@]"
        (if pure then "pure " else "")
        (if free then "free " else "")
        pr_expr e

let pr_contracts ppf cs =
  match cs with
  | [] -> ()
  | _ -> fprintf ppf "@\n%a" (Util.pr_list_nl pr_contract) cs

let pr_pred_decl ppf pred =
  let lookup = List.map (fun id -> IdMap.find id pred.pr_locals) in
  let pr_header ppf pred =
  match pred.pr_outputs with
  | [] ->
      fprintf ppf "@[<2>%spredicate %a(@[<0>%a@])%a@]@ "
        (if pred.pr_is_pure then "pure " else "")
        pr_ident pred.pr_name
        pr_var_list (lookup pred.pr_formals)
        pr_contracts pred.pr_contracts
  | _ ->
      fprintf ppf "@[<2>%sfunction %a(@[<0>%a@])@\nreturns (@[<0>%a@])%a@]@\n"
        (if pred.pr_is_pure then "pure " else "")
        pr_ident pred.pr_name
        pr_var_list (lookup pred.pr_formals)
        pr_var_list (lookup pred.pr_outputs)
        pr_contracts pred.pr_contracts
  in
  let pr_body ppf pred =
    match pred.pr_body with
    | Some sf ->
        fprintf ppf "{@[<1>@\n%a@]@\n}@\n" pr_expr sf
    | None -> fprintf ppf "@\n"
  in
  fprintf ppf "%a%a" pr_header pred pr_body pred
    
let rec pr_stmt ppf =
  let pr_invariant ppf =
    function Invariant (e, p) ->
      fprintf ppf "%sinvariant @[<2>%a@]"
        (if p then "pure " else "") pr_expr e
  in
  function
  | Skip _ -> fprintf ppf "{ }"
  | Block (sts, _) ->
      fprintf ppf "{@\n@[<2>  %a@]@\n}" pr_stmt_list sts
  | LocalVars (vs, None, _) ->
      fprintf ppf "var @[<2>%a];" pr_var_list vs
  | LocalVars (vs, Some es, _) ->
      fprintf ppf "var @[<2>%a :=@ %a@];" pr_var_list vs pr_expr_list es
  | Assume (e, p, _) ->
      fprintf ppf "%sassume @[<2>%a@];" (if p then "pure " else "") pr_expr e
  | Assert (e, p, _) ->
      fprintf ppf "%sassert @[<2>%a@];" (if p then "pure " else "") pr_expr e
  | Split (e, _) ->
      fprintf ppf "split @[<2>%a@]" pr_expr e
  | Assign ([], es, _) ->
      fprintf ppf "@[<2>%a@];" pr_expr_list es
  | Assign (vs, es, _) ->
      fprintf ppf "@[<2>%a :=@ %a@];" pr_expr_list vs pr_expr_list es
  | Dispose (e, _) ->
      fprintf ppf "free @[<2>%a@];" pr_expr e
  | Havoc (es, _) ->
      Util.pr_list_nl (fun ppf -> fprintf ppf "havoc %a;" pr_expr) ppf es
  | If (e, st1, Skip _, _) ->
      fprintf ppf "if (@[%a@]) %a"
        pr_expr e pr_stmt st1
  | If (e, st1, st2, _) ->
      fprintf ppf "if (@[%a@]) %a else %a"
        pr_expr e pr_stmt st1 pr_stmt st2
  | Choice (stmts, _) ->
      fprintf ppf "@<-3>%s@ %a" "choose" pr_choice stmts
  | Loop (invs, Skip _, cond, postb, _) ->
      fprintf ppf "while (@[%a@])@\n@[<2>  %a@]@\n%a"
        pr_expr cond (Util.pr_list_nl pr_invariant) invs pr_stmt postb
  | Loop (invs, preb, cond, postb, _) ->
      fprintf ppf "do %a while (@[%a@])@\n@[<2>  %a@]@\n%a"
        pr_stmt preb pr_expr cond
        (Util.pr_list_nl pr_invariant) invs
        pr_stmt postb
  | Return (es, _) ->
      fprintf ppf "return @[<2>%a@];" pr_expr_list es
and pr_stmt_list sts = Util.pr_list_nl pr_stmt sts 

and pr_choice ppf = function
  | [] -> ()
  | [stmt] -> pr_stmt ppf stmt
  | stmt :: stmts -> fprintf ppf "%a@ @<-3>%s@ %a" pr_stmt stmt "or" pr_choice stmts

    
let pr_proc_body locals ppf = function
  | Skip _ -> ()
  | st ->
      let sts = match st with
      | Block (sts, _) -> sts
      | _ -> [st]
      in
      fprintf ppf "{@[<1>@\n%a@\n%a@]@\n}"
        pr_var_decls locals
        (Util.pr_list_nl pr_stmt) sts 
    
let pr_proc_decl ppf proc =
  let lookup = List.map (fun id -> IdMap.find id proc.p_locals) in
  let locals = IdMap.fold (fun id decl locals ->
    if List.mem id (proc.p_returns @ proc.p_formals)
    then locals
    else (id, decl) :: locals) proc.p_locals []
  in
  let pr_returns ppf = function
    | [] -> ()
    | returns -> fprintf ppf "returns (@[<0>%a@])" pr_var_list (lookup returns)
  in
  fprintf ppf "@[<2>%s %a(@[<0>%a@])@\n%a%a@]@\n%a@\n"
    (if proc.p_is_lemma then "lemma" else "procedure")
    pr_ident proc.p_name
    pr_var_list (lookup proc.p_formals)
    pr_returns proc.p_returns
    pr_contracts proc.p_contracts
    (pr_proc_body locals) proc.p_body

let pr_fun_decl ppf fdecl =
  fprintf ppf "@[<2>%a(%a): %a;@]"
    pr_ident fdecl.f_name
    (Util.pr_list_comma pr_type) fdecl.f_args
    pr_type fdecl.f_res
    
let pr_axiom ppf (e, _) =
  fprintf ppf "@[<2>axiom@ %a@];@\n"
    pr_expr e 
    
let pr_cu ppf cu =
  let fld_ids =
    IdMap.fold (fun _ tdecl fld_ids ->
      match tdecl.t_def with
      | FreeTypeDef -> fld_ids
      | StructTypeDef fields ->
          IdMap.fold (fun id _ fld_ids -> IdSet.add id fld_ids) fields fld_ids
      | ADTypeDef _ -> fld_ids)
      cu.type_decls IdSet.empty
  in
  let globals =
    IdMap.filter
      (fun id _ -> not @@ IdSet.mem id fld_ids) cu.var_decls
  in
  fprintf ppf "%a@\n%a@\n%a@\n%a@\n%a"
    (Util.pr_list_nl pr_type_decl) (IdMap.bindings cu.type_decls)
    (Util.pr_list_nl pr_var_decl) (IdMap.bindings globals)
    (Util.pr_list_nl pr_axiom) cu.background_theory
    (Util.pr_list_nl pr_pred_decl) (List.map snd (IdMap.bindings cu.pred_decls))
    (Util.pr_list_nl pr_proc_decl) (List.map snd (IdMap.bindings cu.proc_decls))

    
let print_cu out_ch prog = Util.print_of_format pr_cu prog out_ch

        
let string_of_type t = Util.string_of_format pr_type t

let string_of_expr e = Util.string_of_format pr_expr e<|MERGE_RESOLUTION|>--- conflicted
+++ resolved
@@ -263,14 +263,10 @@
             (bv, acc) vs
         in
         fv bv acc e
-<<<<<<< HEAD
     | Dirty (e, es, _) ->
         let acc = List.fold_left (fv bv) acc es in
         fv bv acc e
-    | _ -> acc
-=======
     | Null _ | Emp _ | IntVal _ | BoolVal _ -> acc
->>>>>>> dc13a86f
   in fv IdSet.empty IdSet.empty e
 
 (** Variable substitution for expressions (not capture avoiding) *)
@@ -300,11 +296,8 @@
         Read (s bv e1, s bv e2, pos)
     | Write (e1, e2, e3, pos) ->
         Write (s bv e1, s bv e2, s bv e3, pos)
-<<<<<<< HEAD
-=======
     | Ite (e1, e2, e3, pos) ->
         Ite (s bv e1, s bv e2, s bv e3, pos)
->>>>>>> dc13a86f
     | BinaryOp (e1, op, e2, ty, pos) ->
         BinaryOp (s bv e1, op, s bv e2, ty, pos)
     | Binder (b, vs, e, pos) ->
@@ -317,23 +310,16 @@
             bv vs
         in
         Binder (b, vs, s bv e, pos)
-<<<<<<< HEAD
     | Dirty (e, es, pos) ->
         Dirty (s bv e, List.map (s bv) es, pos)
-    | e -> e
-=======
     | (Null _ | Emp _ | IntVal _ | BoolVal _ as e) -> e
->>>>>>> dc13a86f
   and s_annot bv = function
     | GeneratorAnnot (ms, e) ->
       let ms = List.map (fun (e, is) -> (s bv e, is)) ms in
       GeneratorAnnot (ms, s bv e)
     | PatternAnnot e -> PatternAnnot (s bv e)
     | CommentAnnot _ as a -> a
-<<<<<<< HEAD
-=======
     | Position -> Position
->>>>>>> dc13a86f
   in s IdSet.empty
 
 (** General (id -> expr) substitution for expressions (not capture avoiding) *)
@@ -386,10 +372,7 @@
       GeneratorAnnot (ms, s bv e)
     | PatternAnnot e -> PatternAnnot (s bv e)
     | CommentAnnot _ as a -> a
-<<<<<<< HEAD
-=======
     | Position -> Position
->>>>>>> dc13a86f
   in s IdSet.empty
     
 let pos_of_stmt = function
@@ -651,14 +634,9 @@
 
 let prio_of_expr = function
   | Null _ | Emp _ | IntVal _ | BoolVal _ | Ident _ -> 0
-<<<<<<< HEAD
   | Read _ | Write _ | ProcCall _ | PredApp _ | New _ | Setenum _
   | ConstrApp _ | DestrApp _ | Dirty _ |
-    Binder (SetComp, _, _, _) -> 1
-=======
-  | Read _ | Write _ | ProcCall _ | PredApp _ | ConstrApp _ | DestrApp _ | New _ | Setenum _ |
     Binder (Comp, _, _, _) -> 1
->>>>>>> dc13a86f
   | UnaryOp ((OpArrayCells | OpIndexOfCell | OpArrayOfCell |
     OpLength | OpToInt | OpToByte | OpOld | OpKnown), _, _) -> 1
   | UnaryOp ((OpUMinus | OpUPlus | OpBvNot | OpNot), _, _) -> 2
