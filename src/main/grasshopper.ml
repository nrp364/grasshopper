(** Main module of GRASShopper *)

open Util
open SplCompiler
open Grass
    
let greeting =
  "GRASShopper version " ^ Config.version ^ "\n"
                                              
let usage_message =
  greeting ^
  "\nUsage:\n  " ^ Sys.argv.(0) ^ 
  " <input file> [options]\n"

let cmd_line_error msg =
  Arg.usage (Arg.align Config.cmd_options_spec) usage_message;
  failwith ("Command line option error: " ^ msg)

(** Output JSON file with error trace *)
let output_trace prog proc (pp, model) =
  if !Config.trace_file = "" then () else
  begin
    let trace = Verifier.get_trace prog proc (pp, model) in
    (* print trace to trace file in JSON format *)
    let trace_chan = open_out !Config.trace_file in
    let print_pos (pos, state) =
      Printf.fprintf trace_chan 
        "{\"position\": {\"line_no\": %d, \"column_no_start\": %d, \"column_no_stop\": %d}, \"state\": "
        pos.sp_start_line pos.sp_start_col pos.sp_end_col;
      ModelPrinting.output_json trace_chan state;
      output_string trace_chan "}"
    in
    output_string trace_chan "[";
    Util.output_list trace_chan print_pos ",\n" trace;
    output_string trace_chan "]\n";
    close_out trace_chan     
  end

(** Parse compilation unit in file [file] using parsing function [parse_fct] *)
let parse_cu parse_fct file =
  let input = read_file file in
  ParseError.input := Some input;
  let lexbuf = Lexing.from_string input in
  ParseError.buffer := Some lexbuf;
  SplLexer.set_file_name lexbuf file; 
  parse_fct lexbuf

(** normalize the filenames to avoid double inclusion *)
let normalizeFilename base_dir file_name =
  let fullname =
    if Filename.is_relative file_name then
      base_dir ^ Filename.dir_sep ^ file_name
    else
      file_name
  in
  let sep = Str.regexp_string Filename.dir_sep in
  let parts = Str.split_delim sep fullname in
  let remaining =
    List.fold_left
      (fun acc -> function
        | "" when acc <> [] -> acc
        | ".." -> List.tl acc
        | x -> x :: acc
      )
      []
      parts
  in
  String.concat Filename.dir_sep (List.rev remaining)

(** Parse SPL program in main file [main_file] *)
let parse_spl_program main_file =
  let rec parse parsed to_parse spl_prog =
    match to_parse with
    | (dir, file, pos) :: to_parse1 ->
        if not (StringSet.mem file parsed) then
          begin
            Debug.debug (fun () -> "parsing: " ^ file ^ "\n");
            let cu = 
              try 
                parse_cu (fun lexbuf -> SplParser.main SplLexer.token lexbuf) file 
              with Sys_error _ ->
                ProgError.error pos ("Could not find file " ^ file)
            in
            let parsed1 = StringSet.add file parsed in
            let to_parse2 =
              List.fold_left
                (fun acc (incl, pos) ->
                  let incl2 = normalizeFilename dir incl in
                  let dir2 = Filename.dirname incl2 in
                  (dir2, incl2, pos) :: acc)
                to_parse1
                cu.SplSyntax.includes 
            in
            parse parsed1 to_parse2 (SplSyntax.merge_spl_programs spl_prog cu)
          end
        else
          begin
            Debug.debug (fun () -> "already included: " ^ file ^ "\n");
            parse parsed to_parse1 spl_prog
          end
    | [] -> spl_prog
  in
  let norm_dir = normalizeFilename (Unix.getcwd ()) !Config.base_dir in
  let main_file = normalizeFilename norm_dir main_file in
  let main_dir  =
    if !Config.base_dir <> "" then norm_dir
    else Filename.dirname main_file
  in
  parse
    StringSet.empty
    [(main_dir, main_file, GrassUtil.dummy_position)]
    SplSyntax.empty_spl_program
  |> SplSyntax.replace_macros
  |> SplSyntax.add_alloc_decl
  |> SplChecker.check

   
(** Check SPL program in main file [file] and procedure [proc] *)
let check_spl_program spl_prog proc =
  let prog = SplTranslator.to_program spl_prog in
<<<<<<< HEAD
  let simple_prog =
    if !Config.symbexec
    then SymbExec.simplify proc prog
    else Verifier.simplify proc prog in
=======
  let procs =  (* Split proc string to get names of multiple procedures *)
    match proc with
    | Some p ->
      p |> String.split_on_char ' '
      |> List.fold_left (fun ps s -> IdSet.add (s, 0) ps) IdSet.empty
    | None ->
      IdMap.fold (fun id _ -> IdSet.add id) prog.prog_procs IdSet.empty
  in
  let simple_prog = Verifier.simplify procs prog in
>>>>>>> 2fe825de
  let check simple_prog first proc =
    let errors =
      if !Config.typeonly then []
      else
      if !Config.symbexec then
        SymbExec.check spl_prog simple_prog proc
      else Verifier.check_proc simple_prog proc
    in
    List.fold_left
      (fun first (pp, error_msg, model) ->
        if not !Config.symbexec then output_trace simple_prog proc (pp, model);
        let _ =
          if !Config.robust || !Config.model_repl
          then ((if not first then print_newline ()); ProgError.print_error pp error_msg);
          if !Config.model_repl then ModelRepl.repl model;
          if not !Config.robust
          then ProgError.error pp error_msg
          else ()
        in
        false
      )
      first errors
  in
  let procs =
    IdSet.fold (fun p procs ->
      match Prog.find_proc_with_deps simple_prog p with
      | [] ->
        let available =
          Prog.fold_procs 
            (fun acc proc ->
              let name = Prog.name_of_proc proc in
              "\t" ^ string_of_ident name ^ "\n" ^ acc) 
            "" prog
        in
        failwith ("Could not find a procedure named " ^ (string_of_ident p) ^ 
                  ". Available procedures are:\n" ^ available)
      | ps -> ps :: procs) procs []
    |> List.concat |> List.sort_uniq compare
  in
  List.fold_left (check simple_prog) true procs


(** Get current time *)
let current_time () =
  let ptime = Unix.times () in
  ptime.Unix.tms_utime +. ptime.Unix.tms_cutime  

(** Print statistics *)
let print_stats start_time =
  if !Config.print_stats then
    let end_time = current_time () in
    let total_time = end_time -. start_time in
    print_endline "Statistics: ";
    Printf.printf "  running time for analysis: %.2fs\n" total_time;
    Printf.printf "  # VCs: %d\n" !SmtLibSolver.num_of_sat_queries;
    print_measures ()

(** Print C program equivalent *)
let print_c_program spl_prog =
  if !Config.compile_to <> "" then begin
    let oc = open_out !Config.compile_to in
    SplCompiler.compile oc spl_prog;
    close_out oc;
  end else 
    ()

(** Main entry of GRASShopper *)
let _ =
  let main_file = ref "" in
  let set_main_file s =
    main_file := s;
  in
  let start_time = current_time () in
  try
    Arg.parse Config.cmd_options_spec set_main_file usage_message;
    if !Config.unsat_cores then Config.named_assertions := true;
    Debug.info (fun () -> greeting);
    SmtLibSolver.select_solver (String.uppercase_ascii !Config.smtsolver);
    if !main_file = ""
    then cmd_line_error "input file missing"
    else begin
      let spl_prog = parse_spl_program !main_file in
      if !Config.simplify then
        SplSyntax.print_cu stdout spl_prog
      else begin
        let res = check_spl_program spl_prog !Config.procedure in
        print_stats start_time; 
        print_c_program spl_prog;
        if !Config.verify && res then
          Debug.info (fun () -> "Program successfully verified.\n")
      end
    end
  with  
  | Sys_error s -> 
      let bs = if Debug.is_debug 0 then Printexc.get_backtrace () else "" in
      output_string stderr ("Error: " ^ s ^ "\n" ^ bs); exit 1
  | Failure s ->
      let bs = if Debug.is_debug 0 then Printexc.get_backtrace () else "" in
      output_string stderr ("Error: " ^ s ^ "\n" ^ bs); exit 1
  | Parsing.Parse_error -> 
      print_endline "parse error"; 
      exit 1
  | ProgError.Prog_error _ as e ->
      output_string stderr (ProgError.to_string e ^ "\n");
      exit 1
	<|MERGE_RESOLUTION|>--- conflicted
+++ resolved
@@ -118,12 +118,6 @@
 (** Check SPL program in main file [file] and procedure [proc] *)
 let check_spl_program spl_prog proc =
   let prog = SplTranslator.to_program spl_prog in
-<<<<<<< HEAD
-  let simple_prog =
-    if !Config.symbexec
-    then SymbExec.simplify proc prog
-    else Verifier.simplify proc prog in
-=======
   let procs =  (* Split proc string to get names of multiple procedures *)
     match proc with
     | Some p ->
@@ -132,8 +126,10 @@
     | None ->
       IdMap.fold (fun id _ -> IdSet.add id) prog.prog_procs IdSet.empty
   in
-  let simple_prog = Verifier.simplify procs prog in
->>>>>>> 2fe825de
+  let simple_prog =
+    if !Config.symbexec
+    then SymbExec.simplify proc prog
+    else Verifier.simplify procs prog in
   let check simple_prog first proc =
     let errors =
       if !Config.typeonly then []
