--- conflicted
+++ resolved
@@ -1,10 +1,5 @@
-<<<<<<< HEAD
-(** Version string *)
-let version = "0.4 alpha"
-=======
 (* Version string *)
 let version = "0.5 pre"
->>>>>>> dc13a86f
 
 (** Base directory for includes *)
 let base_dir = ref ""
@@ -34,15 +29,8 @@
 
 (** Flag that controls whether we are instantiating the axioms or relying on the prover. *)
 let instantiate = ref true
-<<<<<<< HEAD
-
-let stratify = ref true
-
-(** Flag that controls whether predicates are treated as abstract *)
-=======
 let stratify = ref false
 (* Flag that controls whether predicates are treated as abstract *)
->>>>>>> dc13a86f
 let abstract_preds = ref false
 
 (** Flag that controls whether split lemmas are added *)
