--- conflicted
+++ resolved
@@ -339,13 +339,8 @@
         )
         | BinaryOp _ -> fprintf ppf "/* ERROR: freeing the result of binary operation will possibly be implemented in the future for freeing Sets. */" 
         | (Null _ | Emp _ | Setenum _ | IntVal _ | BoolVal _ | PredApp _ | Binder _
-<<<<<<< HEAD
         | UnaryOp _ | Annot _ | Write _) ->
-            fprintf ppf "/* ERROR: expression cannot be dispsosed */"
-=======
-        | UnaryOp _ | Annot _) ->
             fprintf ppf "/* ERROR: expression cannot be disposed */"
->>>>>>> fda56ca4
       in 
       (** Because SPL allows multiple return variables but C does not, yet in
        *  SPL only procedures with only one return value can be embedded in
