--- conflicted
+++ resolved
@@ -120,11 +120,7 @@
 lemma lemma_int_valid_unfold(I: Interface)
   requires intValid(I) == true
   ensures forall n: Node, n1: Node :: n !in I.FP ==> domEq(I.inf[n], domZero()) == true
-<<<<<<< HEAD
   //@(matching I.inf[n] yields known(domEq(I.inf[n], domZero())))  // TODO why?
-=======
-    @(matching I.inf[n] yields known(domEq(I.inf[n], domZero())))
->>>>>>> f64d0911
   ensures forall n: Node, n1: Node :: n !in I.FP ==> domEq(I.fm[n][n1], domZero()) == true
     @(matching I.fm[n][n1] yields known(domEq(I.fm[n][n1], domZero())))
   ensures forall n: Node, n1: Node :: n1 !in I.FPo ==> domEq(I.fm[n][n1], domZero()) == true
